/*
 * Copyright (C) 2001-2011 Michael Niedermayer <michaelni@gmx.at>
 *
 * This file is part of FFmpeg.
 *
 * FFmpeg is free software; you can redistribute it and/or
 * modify it under the terms of the GNU Lesser General Public
 * License as published by the Free Software Foundation; either
 * version 2.1 of the License, or (at your option) any later version.
 *
 * FFmpeg is distributed in the hope that it will be useful,
 * but WITHOUT ANY WARRANTY; without even the implied warranty of
 * MERCHANTABILITY or FITNESS FOR A PARTICULAR PURPOSE.  See the GNU
 * Lesser General Public License for more details.
 *
 * You should have received a copy of the GNU Lesser General Public
 * License along with FFmpeg; if not, write to the Free Software
 * Foundation, Inc., 51 Franklin Street, Fifth Floor, Boston, MA 02110-1301 USA
 */

#include <inttypes.h>
#include <string.h>
#include <math.h>
#include <stdio.h>
#include "config.h"
#include <assert.h>
#include "swscale.h"
#include "swscale_internal.h"
#include "rgb2rgb.h"
#include "libavutil/avassert.h"
#include "libavutil/intreadwrite.h"
#include "libavutil/cpu.h"
#include "libavutil/avutil.h"
#include "libavutil/mathematics.h"
#include "libavutil/bswap.h"
#include "libavutil/pixdesc.h"


#define RGB2YUV_SHIFT 15
#define BY ( (int)(0.114*219/255*(1<<RGB2YUV_SHIFT)+0.5))
#define BV (-(int)(0.081*224/255*(1<<RGB2YUV_SHIFT)+0.5))
#define BU ( (int)(0.500*224/255*(1<<RGB2YUV_SHIFT)+0.5))
#define GY ( (int)(0.587*219/255*(1<<RGB2YUV_SHIFT)+0.5))
#define GV (-(int)(0.419*224/255*(1<<RGB2YUV_SHIFT)+0.5))
#define GU (-(int)(0.331*224/255*(1<<RGB2YUV_SHIFT)+0.5))
#define RY ( (int)(0.299*219/255*(1<<RGB2YUV_SHIFT)+0.5))
#define RV ( (int)(0.500*224/255*(1<<RGB2YUV_SHIFT)+0.5))
#define RU (-(int)(0.169*224/255*(1<<RGB2YUV_SHIFT)+0.5))

/*
NOTES
Special versions: fast Y 1:1 scaling (no interpolation in y direction)

TODO
more intelligent misalignment avoidance for the horizontal scaler
write special vertical cubic upscale version
optimize C code (YV12 / minmax)
add support for packed pixel YUV input & output
add support for Y8 output
optimize BGR24 & BGR32
add BGR4 output support
write special BGR->BGR scaler
*/

DECLARE_ALIGNED(8, static const uint8_t, dither_2x2_4)[2][8]={
{  1,   3,   1,   3,   1,   3,   1,   3, },
{  2,   0,   2,   0,   2,   0,   2,   0, },
};

DECLARE_ALIGNED(8, static const uint8_t, dither_2x2_8)[2][8]={
{  6,   2,   6,   2,   6,   2,   6,   2, },
{  0,   4,   0,   4,   0,   4,   0,   4, },
};

DECLARE_ALIGNED(8, const uint8_t, dither_4x4_16)[4][8]={
{  8,   4,  11,   7,   8,   4,  11,   7, },
{  2,  14,   1,  13,   2,  14,   1,  13, },
{ 10,   6,   9,   5,  10,   6,   9,   5, },
{  0,  12,   3,  15,   0,  12,   3,  15, },
};

DECLARE_ALIGNED(8, const uint8_t, dither_8x8_32)[8][8]={
{ 17,   9,  23,  15,  16,   8,  22,  14, },
{  5,  29,   3,  27,   4,  28,   2,  26, },
{ 21,  13,  19,  11,  20,  12,  18,  10, },
{  0,  24,   6,  30,   1,  25,   7,  31, },
{ 16,   8,  22,  14,  17,   9,  23,  15, },
{  4,  28,   2,  26,   5,  29,   3,  27, },
{ 20,  12,  18,  10,  21,  13,  19,  11, },
{  1,  25,   7,  31,   0,  24,   6,  30, },
};

DECLARE_ALIGNED(8, const uint8_t, dither_8x8_73)[8][8]={
{  0,  55,  14,  68,   3,  58,  17,  72, },
{ 37,  18,  50,  32,  40,  22,  54,  35, },
{  9,  64,   5,  59,  13,  67,   8,  63, },
{ 46,  27,  41,  23,  49,  31,  44,  26, },
{  2,  57,  16,  71,   1,  56,  15,  70, },
{ 39,  21,  52,  34,  38,  19,  51,  33, },
{ 11,  66,   7,  62,  10,  65,   6,  60, },
{ 48,  30,  43,  25,  47,  29,  42,  24, },
};

#if 1
DECLARE_ALIGNED(8, const uint8_t, dither_8x8_220)[8][8]={
{117,  62, 158, 103, 113,  58, 155, 100, },
{ 34, 199,  21, 186,  31, 196,  17, 182, },
{144,  89, 131,  76, 141,  86, 127,  72, },
{  0, 165,  41, 206,  10, 175,  52, 217, },
{110,  55, 151,  96, 120,  65, 162, 107, },
{ 28, 193,  14, 179,  38, 203,  24, 189, },
{138,  83, 124,  69, 148,  93, 134,  79, },
{  7, 172,  48, 213,   3, 168,  45, 210, },
};
#elif 1
// tries to correct a gamma of 1.5
DECLARE_ALIGNED(8, const uint8_t, dither_8x8_220)[8][8]={
{  0, 143,  18, 200,   2, 156,  25, 215, },
{ 78,  28, 125,  64,  89,  36, 138,  74, },
{ 10, 180,   3, 161,  16, 195,   8, 175, },
{109,  51,  93,  38, 121,  60, 105,  47, },
{  1, 152,  23, 210,   0, 147,  20, 205, },
{ 85,  33, 134,  71,  81,  30, 130,  67, },
{ 14, 190,   6, 171,  12, 185,   5, 166, },
{117,  57, 101,  44, 113,  54,  97,  41, },
};
#elif 1
// tries to correct a gamma of 2.0
DECLARE_ALIGNED(8, const uint8_t, dither_8x8_220)[8][8]={
{  0, 124,   8, 193,   0, 140,  12, 213, },
{ 55,  14, 104,  42,  66,  19, 119,  52, },
{  3, 168,   1, 145,   6, 187,   3, 162, },
{ 86,  31,  70,  21,  99,  39,  82,  28, },
{  0, 134,  11, 206,   0, 129,   9, 200, },
{ 62,  17, 114,  48,  58,  16, 109,  45, },
{  5, 181,   2, 157,   4, 175,   1, 151, },
{ 95,  36,  78,  26,  90,  34,  74,  24, },
};
#else
// tries to correct a gamma of 2.5
DECLARE_ALIGNED(8, const uint8_t, dither_8x8_220)[8][8]={
{  0, 107,   3, 187,   0, 125,   6, 212, },
{ 39,   7,  86,  28,  49,  11, 102,  36, },
{  1, 158,   0, 131,   3, 180,   1, 151, },
{ 68,  19,  52,  12,  81,  25,  64,  17, },
{  0, 119,   5, 203,   0, 113,   4, 195, },
{ 45,   9,  96,  33,  42,   8,  91,  30, },
{  2, 172,   1, 144,   2, 165,   0, 137, },
{ 77,  23,  60,  15,  72,  21,  56,  14, },
};
#endif
DECLARE_ALIGNED(8, const uint8_t, dither_8x8_128)[8][8] = {
{  36, 68, 60, 92, 34, 66, 58, 90,},
{ 100,  4,124, 28, 98,  2,122, 26,},
{  52, 84, 44, 76, 50, 82, 42, 74,},
{ 116, 20,108, 12,114, 18,106, 10,},
{  32, 64, 56, 88, 38, 70, 62, 94,},
{  96,  0,120, 24,102,  6,126, 30,},
{  48, 80, 40, 72, 54, 86, 46, 78,},
{ 112, 16,104,  8,118, 22,110, 14,},
};
DECLARE_ALIGNED(8, const uint8_t, ff_sws_pb_64)[8] =
{  64, 64, 64, 64, 64, 64, 64, 64 };

DECLARE_ALIGNED(8, const uint8_t, dithers)[8][8][8]={
{
  {   0,  1,  0,  1,  0,  1,  0,  1,},
  {   1,  0,  1,  0,  1,  0,  1,  0,},
  {   0,  1,  0,  1,  0,  1,  0,  1,},
  {   1,  0,  1,  0,  1,  0,  1,  0,},
  {   0,  1,  0,  1,  0,  1,  0,  1,},
  {   1,  0,  1,  0,  1,  0,  1,  0,},
  {   0,  1,  0,  1,  0,  1,  0,  1,},
  {   1,  0,  1,  0,  1,  0,  1,  0,},
},{
  {   1,  2,  1,  2,  1,  2,  1,  2,},
  {   3,  0,  3,  0,  3,  0,  3,  0,},
  {   1,  2,  1,  2,  1,  2,  1,  2,},
  {   3,  0,  3,  0,  3,  0,  3,  0,},
  {   1,  2,  1,  2,  1,  2,  1,  2,},
  {   3,  0,  3,  0,  3,  0,  3,  0,},
  {   1,  2,  1,  2,  1,  2,  1,  2,},
  {   3,  0,  3,  0,  3,  0,  3,  0,},
},{
  {   2,  4,  3,  5,  2,  4,  3,  5,},
  {   6,  0,  7,  1,  6,  0,  7,  1,},
  {   3,  5,  2,  4,  3,  5,  2,  4,},
  {   7,  1,  6,  0,  7,  1,  6,  0,},
  {   2,  4,  3,  5,  2,  4,  3,  5,},
  {   6,  0,  7,  1,  6,  0,  7,  1,},
  {   3,  5,  2,  4,  3,  5,  2,  4,},
  {   7,  1,  6,  0,  7,  1,  6,  0,},
},{
  {   4,  8,  7, 11,  4,  8,  7, 11,},
  {  12,  0, 15,  3, 12,  0, 15,  3,},
  {   6, 10,  5,  9,  6, 10,  5,  9,},
  {  14,  2, 13,  1, 14,  2, 13,  1,},
  {   4,  8,  7, 11,  4,  8,  7, 11,},
  {  12,  0, 15,  3, 12,  0, 15,  3,},
  {   6, 10,  5,  9,  6, 10,  5,  9,},
  {  14,  2, 13,  1, 14,  2, 13,  1,},
},{
  {   9, 17, 15, 23,  8, 16, 14, 22,},
  {  25,  1, 31,  7, 24,  0, 30,  6,},
  {  13, 21, 11, 19, 12, 20, 10, 18,},
  {  29,  5, 27,  3, 28,  4, 26,  2,},
  {   8, 16, 14, 22,  9, 17, 15, 23,},
  {  24,  0, 30,  6, 25,  1, 31,  7,},
  {  12, 20, 10, 18, 13, 21, 11, 19,},
  {  28,  4, 26,  2, 29,  5, 27,  3,},
},{
  {  18, 34, 30, 46, 17, 33, 29, 45,},
  {  50,  2, 62, 14, 49,  1, 61, 13,},
  {  26, 42, 22, 38, 25, 41, 21, 37,},
  {  58, 10, 54,  6, 57,  9, 53,  5,},
  {  16, 32, 28, 44, 19, 35, 31, 47,},
  {  48,  0, 60, 12, 51,  3, 63, 15,},
  {  24, 40, 20, 36, 27, 43, 23, 39,},
  {  56,  8, 52,  4, 59, 11, 55,  7,},
},{
  {  18, 34, 30, 46, 17, 33, 29, 45,},
  {  50,  2, 62, 14, 49,  1, 61, 13,},
  {  26, 42, 22, 38, 25, 41, 21, 37,},
  {  58, 10, 54,  6, 57,  9, 53,  5,},
  {  16, 32, 28, 44, 19, 35, 31, 47,},
  {  48,  0, 60, 12, 51,  3, 63, 15,},
  {  24, 40, 20, 36, 27, 43, 23, 39,},
  {  56,  8, 52,  4, 59, 11, 55,  7,},
},{
  {  36, 68, 60, 92, 34, 66, 58, 90,},
  { 100,  4,124, 28, 98,  2,122, 26,},
  {  52, 84, 44, 76, 50, 82, 42, 74,},
  { 116, 20,108, 12,114, 18,106, 10,},
  {  32, 64, 56, 88, 38, 70, 62, 94,},
  {  96,  0,120, 24,102,  6,126, 30,},
  {  48, 80, 40, 72, 54, 86, 46, 78,},
  { 112, 16,104,  8,118, 22,110, 14,},
}};

static const uint8_t flat64[8]={64,64,64,64,64,64,64,64};

const uint16_t dither_scale[15][16]={
{    2,    3,    3,    5,    5,    5,    5,    5,    5,    5,    5,    5,    5,    5,    5,    5,},
{    2,    3,    7,    7,   13,   13,   25,   25,   25,   25,   25,   25,   25,   25,   25,   25,},
{    3,    3,    4,   15,   15,   29,   57,   57,   57,  113,  113,  113,  113,  113,  113,  113,},
{    3,    4,    4,    5,   31,   31,   61,  121,  241,  241,  241,  241,  481,  481,  481,  481,},
{    3,    4,    5,    5,    6,   63,   63,  125,  249,  497,  993,  993,  993,  993,  993, 1985,},
{    3,    5,    6,    6,    6,    7,  127,  127,  253,  505, 1009, 2017, 4033, 4033, 4033, 4033,},
{    3,    5,    6,    7,    7,    7,    8,  255,  255,  509, 1017, 2033, 4065, 8129,16257,16257,},
{    3,    5,    6,    8,    8,    8,    8,    9,  511,  511, 1021, 2041, 4081, 8161,16321,32641,},
{    3,    5,    7,    8,    9,    9,    9,    9,   10, 1023, 1023, 2045, 4089, 8177,16353,32705,},
{    3,    5,    7,    8,   10,   10,   10,   10,   10,   11, 2047, 2047, 4093, 8185,16369,32737,},
{    3,    5,    7,    8,   10,   11,   11,   11,   11,   11,   12, 4095, 4095, 8189,16377,32753,},
{    3,    5,    7,    9,   10,   12,   12,   12,   12,   12,   12,   13, 8191, 8191,16381,32761,},
{    3,    5,    7,    9,   10,   12,   13,   13,   13,   13,   13,   13,   14,16383,16383,32765,},
{    3,    5,    7,    9,   10,   12,   14,   14,   14,   14,   14,   14,   14,   15,32767,32767,},
{    3,    5,    7,    9,   11,   12,   14,   15,   15,   15,   15,   15,   15,   15,   16,65535,},
};

#define output_pixel(pos, val, bias, signedness) \
    if (big_endian) { \
        AV_WB16(pos, bias + av_clip_ ## signedness ## 16(val >> shift)); \
    } else { \
        AV_WL16(pos, bias + av_clip_ ## signedness ## 16(val >> shift)); \
    }

static av_always_inline void
yuv2plane1_16_c_template(const int32_t *src, uint16_t *dest, int dstW,
                         int big_endian, int output_bits)
{
    int i;
    int shift = 3;
    av_assert0(output_bits == 16);

    for (i = 0; i < dstW; i++) {
        int val = src[i] + (1 << (shift - 1));
        output_pixel(&dest[i], val, 0, uint);
    }
}

static av_always_inline void
yuv2planeX_16_c_template(const int16_t *filter, int filterSize,
                         const int32_t **src, uint16_t *dest, int dstW,
                         int big_endian, int output_bits)
{
    int i;
    int shift = 15;
    av_assert0(output_bits == 16);

    for (i = 0; i < dstW; i++) {
        int val = 1 << (shift - 1);
        int j;

        /* range of val is [0,0x7FFFFFFF], so 31 bits, but with lanczos/spline
         * filters (or anything with negative coeffs, the range can be slightly
         * wider in both directions. To account for this overflow, we subtract
         * a constant so it always fits in the signed range (assuming a
         * reasonable filterSize), and re-add that at the end. */
        val -= 0x40000000;
        for (j = 0; j < filterSize; j++)
            val += src[j][i] * filter[j];

        output_pixel(&dest[i], val, 0x8000, int);
    }
}

#undef output_pixel

#define output_pixel(pos, val) \
    if (big_endian) { \
        AV_WB16(pos, av_clip_uintp2(val >> shift, output_bits)); \
    } else { \
        AV_WL16(pos, av_clip_uintp2(val >> shift, output_bits)); \
    }

static av_always_inline void
yuv2plane1_10_c_template(const int16_t *src, uint16_t *dest, int dstW,
                         int big_endian, int output_bits)
{
    int i;
    int shift = 15 - output_bits;

    for (i = 0; i < dstW; i++) {
        int val = src[i] + (1 << (shift - 1));
        output_pixel(&dest[i], val);
    }
}

static av_always_inline void
yuv2planeX_10_c_template(const int16_t *filter, int filterSize,
                         const int16_t **src, uint16_t *dest, int dstW,
                         int big_endian, int output_bits)
{
    int i;
    int shift = 11 + 16 - output_bits;

    for (i = 0; i < dstW; i++) {
        int val = 1 << (shift - 1);
        int j;

        for (j = 0; j < filterSize; j++)
            val += src[j][i] * filter[j];

        output_pixel(&dest[i], val);
    }
}

#undef output_pixel

#define yuv2NBPS(bits, BE_LE, is_be, template_size, typeX_t) \
static void yuv2plane1_ ## bits ## BE_LE ## _c(const int16_t *src, \
                              uint8_t *dest, int dstW, \
                              const uint8_t *dither, int offset)\
{ \
    yuv2plane1_ ## template_size ## _c_template((const typeX_t *) src, \
                         (uint16_t *) dest, dstW, is_be, bits); \
}\
static void yuv2planeX_ ## bits ## BE_LE ## _c(const int16_t *filter, int filterSize, \
                              const int16_t **src, uint8_t *dest, int dstW, \
                              const uint8_t *dither, int offset)\
{ \
    yuv2planeX_## template_size ## _c_template(filter, \
                         filterSize, (const typeX_t **) src, \
                         (uint16_t *) dest, dstW, is_be, bits); \
}
yuv2NBPS( 9, BE, 1, 10, int16_t)
yuv2NBPS( 9, LE, 0, 10, int16_t)
yuv2NBPS(10, BE, 1, 10, int16_t)
yuv2NBPS(10, LE, 0, 10, int16_t)
yuv2NBPS(16, BE, 1, 16, int32_t)
yuv2NBPS(16, LE, 0, 16, int32_t)

static void yuv2planeX_8_c(const int16_t *filter, int filterSize,
                           const int16_t **src, uint8_t *dest, int dstW,
                           const uint8_t *dither, int offset)
{
    int i;
    for (i=0; i<dstW; i++) {
        int val = dither[(i + offset) & 7] << 12;
        int j;
        for (j=0; j<filterSize; j++)
            val += src[j][i] * filter[j];

        dest[i]= av_clip_uint8(val>>19);
    }
}

static void yuv2plane1_8_c(const int16_t *src, uint8_t *dest, int dstW,
                           const uint8_t *dither, int offset)
{
    int i;
    for (i=0; i<dstW; i++) {
        int val = (src[i] + dither[(i + offset) & 7]) >> 7;
        dest[i]= av_clip_uint8(val);
    }
}

static void yuv2nv12cX_c(SwsContext *c, const int16_t *chrFilter, int chrFilterSize,
                        const int16_t **chrUSrc, const int16_t **chrVSrc,
                        uint8_t *dest, int chrDstW)
{
    enum PixelFormat dstFormat = c->dstFormat;
    const uint8_t *chrDither = c->chrDither8;
    int i;

    if (dstFormat == PIX_FMT_NV12)
        for (i=0; i<chrDstW; i++) {
            int u = chrDither[i & 7] << 12;
            int v = chrDither[(i + 3) & 7] << 12;
            int j;
            for (j=0; j<chrFilterSize; j++) {
                u += chrUSrc[j][i] * chrFilter[j];
                v += chrVSrc[j][i] * chrFilter[j];
            }

            dest[2*i]= av_clip_uint8(u>>19);
            dest[2*i+1]= av_clip_uint8(v>>19);
        }
    else
        for (i=0; i<chrDstW; i++) {
            int u = chrDither[i & 7] << 12;
            int v = chrDither[(i + 3) & 7] << 12;
            int j;
            for (j=0; j<chrFilterSize; j++) {
                u += chrUSrc[j][i] * chrFilter[j];
                v += chrVSrc[j][i] * chrFilter[j];
            }

            dest[2*i]= av_clip_uint8(v>>19);
            dest[2*i+1]= av_clip_uint8(u>>19);
        }
}

#define output_pixel(pos, val) \
        if (target == PIX_FMT_GRAY16BE) { \
            AV_WB16(pos, val); \
        } else { \
            AV_WL16(pos, val); \
        }

static av_always_inline void
yuv2gray16_X_c_template(SwsContext *c, const int16_t *lumFilter,
                        const int32_t **lumSrc, int lumFilterSize,
                        const int16_t *chrFilter, const int32_t **chrUSrc,
                        const int32_t **chrVSrc, int chrFilterSize,
                        const int32_t **alpSrc, uint16_t *dest, int dstW,
                        int y, enum PixelFormat target)
{
    int i;

    for (i = 0; i < (dstW >> 1); i++) {
        int j;
        int Y1 = (1 << 14) - 0x40000000;
        int Y2 = (1 << 14) - 0x40000000;

        for (j = 0; j < lumFilterSize; j++) {
            Y1 += lumSrc[j][i * 2]     * lumFilter[j];
            Y2 += lumSrc[j][i * 2 + 1] * lumFilter[j];
        }
        Y1 >>= 15;
        Y2 >>= 15;
        Y1 = av_clip_int16(Y1);
        Y2 = av_clip_int16(Y2);
        output_pixel(&dest[i * 2 + 0], 0x8000 + Y1);
        output_pixel(&dest[i * 2 + 1], 0x8000 + Y2);
    }
}

static av_always_inline void
yuv2gray16_2_c_template(SwsContext *c, const int32_t *buf[2],
                        const int32_t *ubuf[2], const int32_t *vbuf[2],
                        const int32_t *abuf[2], uint16_t *dest, int dstW,
                        int yalpha, int uvalpha, int y,
                        enum PixelFormat target)
{
    int  yalpha1 = 4095 - yalpha;
    int i;
    const int32_t *buf0 = buf[0], *buf1 = buf[1];

    for (i = 0; i < (dstW >> 1); i++) {
        int Y1 = (buf0[i * 2    ] * yalpha1 + buf1[i * 2    ] * yalpha) >> 15;
        int Y2 = (buf0[i * 2 + 1] * yalpha1 + buf1[i * 2 + 1] * yalpha) >> 15;

        output_pixel(&dest[i * 2 + 0], Y1);
        output_pixel(&dest[i * 2 + 1], Y2);
    }
}

static av_always_inline void
yuv2gray16_1_c_template(SwsContext *c, const int32_t *buf0,
                        const int32_t *ubuf[2], const int32_t *vbuf[2],
                        const int32_t *abuf0, uint16_t *dest, int dstW,
                        int uvalpha, int y, enum PixelFormat target)
{
    int i;

    for (i = 0; i < (dstW >> 1); i++) {
        int Y1 = (buf0[i * 2    ]+4)>>3;
        int Y2 = (buf0[i * 2 + 1]+4)>>3;

        output_pixel(&dest[i * 2 + 0], Y1);
        output_pixel(&dest[i * 2 + 1], Y2);
    }
}

#undef output_pixel

#define YUV2PACKED16WRAPPER(name, base, ext, fmt) \
static void name ## ext ## _X_c(SwsContext *c, const int16_t *lumFilter, \
                        const int16_t **_lumSrc, int lumFilterSize, \
                        const int16_t *chrFilter, const int16_t **_chrUSrc, \
                        const int16_t **_chrVSrc, int chrFilterSize, \
                        const int16_t **_alpSrc, uint8_t *_dest, int dstW, \
                        int y) \
{ \
    const int32_t **lumSrc  = (const int32_t **) _lumSrc, \
                  **chrUSrc = (const int32_t **) _chrUSrc, \
                  **chrVSrc = (const int32_t **) _chrVSrc, \
                  **alpSrc  = (const int32_t **) _alpSrc; \
    uint16_t *dest = (uint16_t *) _dest; \
    name ## base ## _X_c_template(c, lumFilter, lumSrc, lumFilterSize, \
                          chrFilter, chrUSrc, chrVSrc, chrFilterSize, \
                          alpSrc, dest, dstW, y, fmt); \
} \
 \
static void name ## ext ## _2_c(SwsContext *c, const int16_t *_buf[2], \
                        const int16_t *_ubuf[2], const int16_t *_vbuf[2], \
                        const int16_t *_abuf[2], uint8_t *_dest, int dstW, \
                        int yalpha, int uvalpha, int y) \
{ \
    const int32_t **buf  = (const int32_t **) _buf, \
                  **ubuf = (const int32_t **) _ubuf, \
                  **vbuf = (const int32_t **) _vbuf, \
                  **abuf = (const int32_t **) _abuf; \
    uint16_t *dest = (uint16_t *) _dest; \
    name ## base ## _2_c_template(c, buf, ubuf, vbuf, abuf, \
                          dest, dstW, yalpha, uvalpha, y, fmt); \
} \
 \
static void name ## ext ## _1_c(SwsContext *c, const int16_t *_buf0, \
                        const int16_t *_ubuf[2], const int16_t *_vbuf[2], \
                        const int16_t *_abuf0, uint8_t *_dest, int dstW, \
                        int uvalpha, int y) \
{ \
    const int32_t *buf0  = (const int32_t *)  _buf0, \
                 **ubuf  = (const int32_t **) _ubuf, \
                 **vbuf  = (const int32_t **) _vbuf, \
                  *abuf0 = (const int32_t *)  _abuf0; \
    uint16_t *dest = (uint16_t *) _dest; \
    name ## base ## _1_c_template(c, buf0, ubuf, vbuf, abuf0, dest, \
                                  dstW, uvalpha, y, fmt); \
}

YUV2PACKED16WRAPPER(yuv2gray16,, LE, PIX_FMT_GRAY16LE)
YUV2PACKED16WRAPPER(yuv2gray16,, BE, PIX_FMT_GRAY16BE)

#define output_pixel(pos, acc) \
    if (target == PIX_FMT_MONOBLACK) { \
        pos = acc; \
    } else { \
        pos = ~acc; \
    }

static av_always_inline void
yuv2mono_X_c_template(SwsContext *c, const int16_t *lumFilter,
                      const int16_t **lumSrc, int lumFilterSize,
                      const int16_t *chrFilter, const int16_t **chrUSrc,
                      const int16_t **chrVSrc, int chrFilterSize,
                      const int16_t **alpSrc, uint8_t *dest, int dstW,
                      int y, enum PixelFormat target)
{
    const uint8_t * const d128=dither_8x8_220[y&7];
    uint8_t *g = c->table_gU[128 + YUVRGB_TABLE_HEADROOM] + c->table_gV[128 + YUVRGB_TABLE_HEADROOM];
    int i;
    unsigned acc = 0;

    for (i = 0; i < dstW - 1; i += 2) {
        int j;
        int Y1 = 1 << 18;
        int Y2 = 1 << 18;

        for (j = 0; j < lumFilterSize; j++) {
            Y1 += lumSrc[j][i]   * lumFilter[j];
            Y2 += lumSrc[j][i+1] * lumFilter[j];
        }
        Y1 >>= 19;
        Y2 >>= 19;
        if ((Y1 | Y2) & 0x100) {
            Y1 = av_clip_uint8(Y1);
            Y2 = av_clip_uint8(Y2);
        }
        acc += acc + g[Y1 + d128[(i + 0) & 7]];
        acc += acc + g[Y2 + d128[(i + 1) & 7]];
        if ((i & 7) == 6) {
            output_pixel(*dest++, acc);
        }
    }
}

static av_always_inline void
yuv2mono_2_c_template(SwsContext *c, const int16_t *buf[2],
                      const int16_t *ubuf[2], const int16_t *vbuf[2],
                      const int16_t *abuf[2], uint8_t *dest, int dstW,
                      int yalpha, int uvalpha, int y,
                      enum PixelFormat target)
{
    const int16_t *buf0  = buf[0],  *buf1  = buf[1];
    const uint8_t * const d128 = dither_8x8_220[y & 7];
    uint8_t *g = c->table_gU[128 + YUVRGB_TABLE_HEADROOM] + c->table_gV[128 + YUVRGB_TABLE_HEADROOM];
    int  yalpha1 = 4095 - yalpha;
    int i;

    for (i = 0; i < dstW - 7; i += 8) {
        int acc =    g[((buf0[i    ] * yalpha1 + buf1[i    ] * yalpha) >> 19) + d128[0]];
        acc += acc + g[((buf0[i + 1] * yalpha1 + buf1[i + 1] * yalpha) >> 19) + d128[1]];
        acc += acc + g[((buf0[i + 2] * yalpha1 + buf1[i + 2] * yalpha) >> 19) + d128[2]];
        acc += acc + g[((buf0[i + 3] * yalpha1 + buf1[i + 3] * yalpha) >> 19) + d128[3]];
        acc += acc + g[((buf0[i + 4] * yalpha1 + buf1[i + 4] * yalpha) >> 19) + d128[4]];
        acc += acc + g[((buf0[i + 5] * yalpha1 + buf1[i + 5] * yalpha) >> 19) + d128[5]];
        acc += acc + g[((buf0[i + 6] * yalpha1 + buf1[i + 6] * yalpha) >> 19) + d128[6]];
        acc += acc + g[((buf0[i + 7] * yalpha1 + buf1[i + 7] * yalpha) >> 19) + d128[7]];
        output_pixel(*dest++, acc);
    }
}

static av_always_inline void
yuv2mono_1_c_template(SwsContext *c, const int16_t *buf0,
                      const int16_t *ubuf[2], const int16_t *vbuf[2],
                      const int16_t *abuf0, uint8_t *dest, int dstW,
                      int uvalpha, int y, enum PixelFormat target)
{
    const uint8_t * const d128 = dither_8x8_220[y & 7];
    uint8_t *g = c->table_gU[128 + YUVRGB_TABLE_HEADROOM] + c->table_gV[128 + YUVRGB_TABLE_HEADROOM];
    int i;

    for (i = 0; i < dstW - 7; i += 8) {
        int acc =    g[(buf0[i    ] >> 7) + d128[0]];
        acc += acc + g[(buf0[i + 1] >> 7) + d128[1]];
        acc += acc + g[(buf0[i + 2] >> 7) + d128[2]];
        acc += acc + g[(buf0[i + 3] >> 7) + d128[3]];
        acc += acc + g[(buf0[i + 4] >> 7) + d128[4]];
        acc += acc + g[(buf0[i + 5] >> 7) + d128[5]];
        acc += acc + g[(buf0[i + 6] >> 7) + d128[6]];
        acc += acc + g[(buf0[i + 7] >> 7) + d128[7]];
        output_pixel(*dest++, acc);
    }
}

#undef output_pixel

#define YUV2PACKEDWRAPPER(name, base, ext, fmt) \
static void name ## ext ## _X_c(SwsContext *c, const int16_t *lumFilter, \
                                const int16_t **lumSrc, int lumFilterSize, \
                                const int16_t *chrFilter, const int16_t **chrUSrc, \
                                const int16_t **chrVSrc, int chrFilterSize, \
                                const int16_t **alpSrc, uint8_t *dest, int dstW, \
                                int y) \
{ \
    name ## base ## _X_c_template(c, lumFilter, lumSrc, lumFilterSize, \
                                  chrFilter, chrUSrc, chrVSrc, chrFilterSize, \
                                  alpSrc, dest, dstW, y, fmt); \
} \
 \
static void name ## ext ## _2_c(SwsContext *c, const int16_t *buf[2], \
                                const int16_t *ubuf[2], const int16_t *vbuf[2], \
                                const int16_t *abuf[2], uint8_t *dest, int dstW, \
                                int yalpha, int uvalpha, int y) \
{ \
    name ## base ## _2_c_template(c, buf, ubuf, vbuf, abuf, \
                                  dest, dstW, yalpha, uvalpha, y, fmt); \
} \
 \
static void name ## ext ## _1_c(SwsContext *c, const int16_t *buf0, \
                                const int16_t *ubuf[2], const int16_t *vbuf[2], \
                                const int16_t *abuf0, uint8_t *dest, int dstW, \
                                int uvalpha, int y) \
{ \
    name ## base ## _1_c_template(c, buf0, ubuf, vbuf, \
                                  abuf0, dest, dstW, uvalpha, \
                                  y, fmt); \
}

YUV2PACKEDWRAPPER(yuv2mono,, white, PIX_FMT_MONOWHITE)
YUV2PACKEDWRAPPER(yuv2mono,, black, PIX_FMT_MONOBLACK)

#define output_pixels(pos, Y1, U, Y2, V) \
    if (target == PIX_FMT_YUYV422) { \
        dest[pos + 0] = Y1; \
        dest[pos + 1] = U;  \
        dest[pos + 2] = Y2; \
        dest[pos + 3] = V;  \
    } else { \
        dest[pos + 0] = U;  \
        dest[pos + 1] = Y1; \
        dest[pos + 2] = V;  \
        dest[pos + 3] = Y2; \
    }

static av_always_inline void
yuv2422_X_c_template(SwsContext *c, const int16_t *lumFilter,
                     const int16_t **lumSrc, int lumFilterSize,
                     const int16_t *chrFilter, const int16_t **chrUSrc,
                     const int16_t **chrVSrc, int chrFilterSize,
                     const int16_t **alpSrc, uint8_t *dest, int dstW,
                     int y, enum PixelFormat target)
{
    int i;

    for (i = 0; i < (dstW >> 1); i++) {
        int j;
        int Y1 = 1 << 18;
        int Y2 = 1 << 18;
        int U  = 1 << 18;
        int V  = 1 << 18;

        for (j = 0; j < lumFilterSize; j++) {
            Y1 += lumSrc[j][i * 2]     * lumFilter[j];
            Y2 += lumSrc[j][i * 2 + 1] * lumFilter[j];
        }
        for (j = 0; j < chrFilterSize; j++) {
            U += chrUSrc[j][i] * chrFilter[j];
            V += chrVSrc[j][i] * chrFilter[j];
        }
        Y1 >>= 19;
        Y2 >>= 19;
        U  >>= 19;
        V  >>= 19;
        if ((Y1 | Y2 | U | V) & 0x100) {
            Y1 = av_clip_uint8(Y1);
            Y2 = av_clip_uint8(Y2);
            U  = av_clip_uint8(U);
            V  = av_clip_uint8(V);
        }
        output_pixels(4*i, Y1, U, Y2, V);
    }
}

static av_always_inline void
yuv2422_2_c_template(SwsContext *c, const int16_t *buf[2],
                     const int16_t *ubuf[2], const int16_t *vbuf[2],
                     const int16_t *abuf[2], uint8_t *dest, int dstW,
                     int yalpha, int uvalpha, int y,
                     enum PixelFormat target)
{
    const int16_t *buf0  = buf[0],  *buf1  = buf[1],
                  *ubuf0 = ubuf[0], *ubuf1 = ubuf[1],
                  *vbuf0 = vbuf[0], *vbuf1 = vbuf[1];
    int  yalpha1 = 4095 - yalpha;
    int uvalpha1 = 4095 - uvalpha;
    int i;

    for (i = 0; i < (dstW >> 1); i++) {
        int Y1 = (buf0[i * 2]     * yalpha1  + buf1[i * 2]     * yalpha)  >> 19;
        int Y2 = (buf0[i * 2 + 1] * yalpha1  + buf1[i * 2 + 1] * yalpha)  >> 19;
        int U  = (ubuf0[i]        * uvalpha1 + ubuf1[i]        * uvalpha) >> 19;
        int V  = (vbuf0[i]        * uvalpha1 + vbuf1[i]        * uvalpha) >> 19;

        output_pixels(i * 4, Y1, U, Y2, V);
    }
}

static av_always_inline void
yuv2422_1_c_template(SwsContext *c, const int16_t *buf0,
                     const int16_t *ubuf[2], const int16_t *vbuf[2],
                     const int16_t *abuf0, uint8_t *dest, int dstW,
                     int uvalpha, int y, enum PixelFormat target)
{
    const int16_t *ubuf0 = ubuf[0], *ubuf1 = ubuf[1],
                  *vbuf0 = vbuf[0], *vbuf1 = vbuf[1];
    int i;

    if (uvalpha < 2048) {
        for (i = 0; i < (dstW >> 1); i++) {
            int Y1 = buf0[i * 2]     >> 7;
            int Y2 = buf0[i * 2 + 1] >> 7;
            int U  = ubuf1[i]        >> 7;
            int V  = vbuf1[i]        >> 7;

            output_pixels(i * 4, Y1, U, Y2, V);
        }
    } else {
        for (i = 0; i < (dstW >> 1); i++) {
            int Y1 =  buf0[i * 2]          >> 7;
            int Y2 =  buf0[i * 2 + 1]      >> 7;
            int U  = (ubuf0[i] + ubuf1[i]) >> 8;
            int V  = (vbuf0[i] + vbuf1[i]) >> 8;

            output_pixels(i * 4, Y1, U, Y2, V);
        }
    }
}

#undef output_pixels

YUV2PACKEDWRAPPER(yuv2, 422, yuyv422, PIX_FMT_YUYV422)
YUV2PACKEDWRAPPER(yuv2, 422, uyvy422, PIX_FMT_UYVY422)

#define R_B ((target == PIX_FMT_RGB48LE || target == PIX_FMT_RGB48BE) ? R : B)
#define B_R ((target == PIX_FMT_RGB48LE || target == PIX_FMT_RGB48BE) ? B : R)
#define output_pixel(pos, val) \
    if (isBE(target)) { \
        AV_WB16(pos, val); \
    } else { \
        AV_WL16(pos, val); \
    }

static av_always_inline void
yuv2rgb48_X_c_template(SwsContext *c, const int16_t *lumFilter,
                       const int32_t **lumSrc, int lumFilterSize,
                       const int16_t *chrFilter, const int32_t **chrUSrc,
                       const int32_t **chrVSrc, int chrFilterSize,
                       const int32_t **alpSrc, uint16_t *dest, int dstW,
                       int y, enum PixelFormat target)
{
    int i;

    for (i = 0; i < (dstW >> 1); i++) {
        int j;
        int Y1 = -0x40000000;
        int Y2 = -0x40000000;
        int U  = -128 << 23; // 19
        int V  = -128 << 23;
        int R, G, B;

        for (j = 0; j < lumFilterSize; j++) {
            Y1 += lumSrc[j][i * 2]     * lumFilter[j];
            Y2 += lumSrc[j][i * 2 + 1] * lumFilter[j];
        }
        for (j = 0; j < chrFilterSize; j++) {
            U += chrUSrc[j][i] * chrFilter[j];
            V += chrVSrc[j][i] * chrFilter[j];
        }

        // 8bit: 12+15=27; 16-bit: 12+19=31
        Y1 >>= 14; // 10
        Y1 += 0x10000;
        Y2 >>= 14;
        Y2 += 0x10000;
        U  >>= 14;
        V  >>= 14;

        // 8bit: 27 -> 17bit, 16bit: 31 - 14 = 17bit
        Y1 -= c->yuv2rgb_y_offset;
        Y2 -= c->yuv2rgb_y_offset;
        Y1 *= c->yuv2rgb_y_coeff;
        Y2 *= c->yuv2rgb_y_coeff;
        Y1 += 1 << 13; // 21
        Y2 += 1 << 13;
        // 8bit: 17 + 13bit = 30bit, 16bit: 17 + 13bit = 30bit

        R = V * c->yuv2rgb_v2r_coeff;
        G = V * c->yuv2rgb_v2g_coeff + U * c->yuv2rgb_u2g_coeff;
        B =                            U * c->yuv2rgb_u2b_coeff;

        // 8bit: 30 - 22 = 8bit, 16bit: 30bit - 14 = 16bit
        output_pixel(&dest[0], av_clip_uintp2(R_B + Y1, 30) >> 14);
        output_pixel(&dest[1], av_clip_uintp2(  G + Y1, 30) >> 14);
        output_pixel(&dest[2], av_clip_uintp2(B_R + Y1, 30) >> 14);
        output_pixel(&dest[3], av_clip_uintp2(R_B + Y2, 30) >> 14);
        output_pixel(&dest[4], av_clip_uintp2(  G + Y2, 30) >> 14);
        output_pixel(&dest[5], av_clip_uintp2(B_R + Y2, 30) >> 14);
        dest += 6;
    }
}

static av_always_inline void
yuv2rgb48_2_c_template(SwsContext *c, const int32_t *buf[2],
                       const int32_t *ubuf[2], const int32_t *vbuf[2],
                       const int32_t *abuf[2], uint16_t *dest, int dstW,
                       int yalpha, int uvalpha, int y,
                       enum PixelFormat target)
{
    const int32_t *buf0  = buf[0],  *buf1  = buf[1],
                  *ubuf0 = ubuf[0], *ubuf1 = ubuf[1],
                  *vbuf0 = vbuf[0], *vbuf1 = vbuf[1];
    int  yalpha1 = 4095 - yalpha;
    int uvalpha1 = 4095 - uvalpha;
    int i;

    for (i = 0; i < (dstW >> 1); i++) {
        int Y1 = (buf0[i * 2]     * yalpha1  + buf1[i * 2]     * yalpha) >> 14;
        int Y2 = (buf0[i * 2 + 1] * yalpha1  + buf1[i * 2 + 1] * yalpha) >> 14;
        int U  = (ubuf0[i]        * uvalpha1 + ubuf1[i]        * uvalpha + (-128 << 23)) >> 14;
        int V  = (vbuf0[i]        * uvalpha1 + vbuf1[i]        * uvalpha + (-128 << 23)) >> 14;
        int R, G, B;

        Y1 -= c->yuv2rgb_y_offset;
        Y2 -= c->yuv2rgb_y_offset;
        Y1 *= c->yuv2rgb_y_coeff;
        Y2 *= c->yuv2rgb_y_coeff;
        Y1 += 1 << 13;
        Y2 += 1 << 13;

        R = V * c->yuv2rgb_v2r_coeff;
        G = V * c->yuv2rgb_v2g_coeff + U * c->yuv2rgb_u2g_coeff;
        B =                            U * c->yuv2rgb_u2b_coeff;

        output_pixel(&dest[0], av_clip_uintp2(R_B + Y1, 30) >> 14);
        output_pixel(&dest[1], av_clip_uintp2(  G + Y1, 30) >> 14);
        output_pixel(&dest[2], av_clip_uintp2(B_R + Y1, 30) >> 14);
        output_pixel(&dest[3], av_clip_uintp2(R_B + Y2, 30) >> 14);
        output_pixel(&dest[4], av_clip_uintp2(  G + Y2, 30) >> 14);
        output_pixel(&dest[5], av_clip_uintp2(B_R + Y2, 30) >> 14);
        dest += 6;
    }
}

static av_always_inline void
yuv2rgb48_1_c_template(SwsContext *c, const int32_t *buf0,
                       const int32_t *ubuf[2], const int32_t *vbuf[2],
                       const int32_t *abuf0, uint16_t *dest, int dstW,
                       int uvalpha, int y, enum PixelFormat target)
{
    const int32_t *ubuf0 = ubuf[0], *ubuf1 = ubuf[1],
                  *vbuf0 = vbuf[0], *vbuf1 = vbuf[1];
    int i;

    if (uvalpha < 2048) {
        for (i = 0; i < (dstW >> 1); i++) {
            int Y1 = (buf0[i * 2]    ) >> 2;
            int Y2 = (buf0[i * 2 + 1]) >> 2;
            int U  = (ubuf0[i] + (-128 << 11)) >> 2;
            int V  = (vbuf0[i] + (-128 << 11)) >> 2;
            int R, G, B;

            Y1 -= c->yuv2rgb_y_offset;
            Y2 -= c->yuv2rgb_y_offset;
            Y1 *= c->yuv2rgb_y_coeff;
            Y2 *= c->yuv2rgb_y_coeff;
            Y1 += 1 << 13;
            Y2 += 1 << 13;

            R = V * c->yuv2rgb_v2r_coeff;
            G = V * c->yuv2rgb_v2g_coeff + U * c->yuv2rgb_u2g_coeff;
            B =                            U * c->yuv2rgb_u2b_coeff;

            output_pixel(&dest[0], av_clip_uintp2(R_B + Y1, 30) >> 14);
            output_pixel(&dest[1], av_clip_uintp2(  G + Y1, 30) >> 14);
            output_pixel(&dest[2], av_clip_uintp2(B_R + Y1, 30) >> 14);
            output_pixel(&dest[3], av_clip_uintp2(R_B + Y2, 30) >> 14);
            output_pixel(&dest[4], av_clip_uintp2(  G + Y2, 30) >> 14);
            output_pixel(&dest[5], av_clip_uintp2(B_R + Y2, 30) >> 14);
            dest += 6;
        }
    } else {
        for (i = 0; i < (dstW >> 1); i++) {
            int Y1 = (buf0[i * 2]    ) >> 2;
            int Y2 = (buf0[i * 2 + 1]) >> 2;
            int U  = (ubuf0[i] + ubuf1[i] + (-128 << 12)) >> 3;
            int V  = (vbuf0[i] + vbuf1[i] + (-128 << 12)) >> 3;
            int R, G, B;

            Y1 -= c->yuv2rgb_y_offset;
            Y2 -= c->yuv2rgb_y_offset;
            Y1 *= c->yuv2rgb_y_coeff;
            Y2 *= c->yuv2rgb_y_coeff;
            Y1 += 1 << 13;
            Y2 += 1 << 13;

            R = V * c->yuv2rgb_v2r_coeff;
            G = V * c->yuv2rgb_v2g_coeff + U * c->yuv2rgb_u2g_coeff;
            B =                            U * c->yuv2rgb_u2b_coeff;

            output_pixel(&dest[0], av_clip_uintp2(R_B + Y1, 30) >> 14);
            output_pixel(&dest[1], av_clip_uintp2(  G + Y1, 30) >> 14);
            output_pixel(&dest[2], av_clip_uintp2(B_R + Y1, 30) >> 14);
            output_pixel(&dest[3], av_clip_uintp2(R_B + Y2, 30) >> 14);
            output_pixel(&dest[4], av_clip_uintp2(  G + Y2, 30) >> 14);
            output_pixel(&dest[5], av_clip_uintp2(B_R + Y2, 30) >> 14);
            dest += 6;
        }
    }
}

#undef output_pixel
#undef r_b
#undef b_r

YUV2PACKED16WRAPPER(yuv2, rgb48, rgb48be, PIX_FMT_RGB48BE)
YUV2PACKED16WRAPPER(yuv2, rgb48, rgb48le, PIX_FMT_RGB48LE)
YUV2PACKED16WRAPPER(yuv2, rgb48, bgr48be, PIX_FMT_BGR48BE)
YUV2PACKED16WRAPPER(yuv2, rgb48, bgr48le, PIX_FMT_BGR48LE)

/*
 * Write out 2 RGB pixels in the target pixel format. This function takes a
 * R/G/B LUT as generated by ff_yuv2rgb_c_init_tables(), which takes care of
 * things like endianness conversion and shifting. The caller takes care of
 * setting the correct offset in these tables from the chroma (U/V) values.
 * This function then uses the luminance (Y1/Y2) values to write out the
 * correct RGB values into the destination buffer.
 */
static av_always_inline void
yuv2rgb_write(uint8_t *_dest, int i, int Y1, int Y2,
              unsigned A1, unsigned A2,
              const void *_r, const void *_g, const void *_b, int y,
              enum PixelFormat target, int hasAlpha)
{
    if (target == PIX_FMT_ARGB || target == PIX_FMT_RGBA ||
        target == PIX_FMT_ABGR || target == PIX_FMT_BGRA) {
        uint32_t *dest = (uint32_t *) _dest;
        const uint32_t *r = (const uint32_t *) _r;
        const uint32_t *g = (const uint32_t *) _g;
        const uint32_t *b = (const uint32_t *) _b;

#if CONFIG_SMALL
        int sh = hasAlpha ? ((target == PIX_FMT_RGB32_1 || target == PIX_FMT_BGR32_1) ? 0 : 24) : 0;

        dest[i * 2 + 0] = r[Y1] + g[Y1] + b[Y1] + (hasAlpha ? A1 << sh : 0);
        dest[i * 2 + 1] = r[Y2] + g[Y2] + b[Y2] + (hasAlpha ? A2 << sh : 0);
#else
        if (hasAlpha) {
            int sh = (target == PIX_FMT_RGB32_1 || target == PIX_FMT_BGR32_1) ? 0 : 24;

            dest[i * 2 + 0] = r[Y1] + g[Y1] + b[Y1] + (A1 << sh);
            dest[i * 2 + 1] = r[Y2] + g[Y2] + b[Y2] + (A2 << sh);
        } else {
            dest[i * 2 + 0] = r[Y1] + g[Y1] + b[Y1];
            dest[i * 2 + 1] = r[Y2] + g[Y2] + b[Y2];
        }
#endif
    } else if (target == PIX_FMT_RGB24 || target == PIX_FMT_BGR24) {
        uint8_t *dest = (uint8_t *) _dest;
        const uint8_t *r = (const uint8_t *) _r;
        const uint8_t *g = (const uint8_t *) _g;
        const uint8_t *b = (const uint8_t *) _b;

#define r_b ((target == PIX_FMT_RGB24) ? r : b)
#define b_r ((target == PIX_FMT_RGB24) ? b : r)

        dest[i * 6 + 0] = r_b[Y1];
        dest[i * 6 + 1] =   g[Y1];
        dest[i * 6 + 2] = b_r[Y1];
        dest[i * 6 + 3] = r_b[Y2];
        dest[i * 6 + 4] =   g[Y2];
        dest[i * 6 + 5] = b_r[Y2];
#undef r_b
#undef b_r
    } else if (target == PIX_FMT_RGB565 || target == PIX_FMT_BGR565 ||
               target == PIX_FMT_RGB555 || target == PIX_FMT_BGR555 ||
               target == PIX_FMT_RGB444 || target == PIX_FMT_BGR444) {
        uint16_t *dest = (uint16_t *) _dest;
        const uint16_t *r = (const uint16_t *) _r;
        const uint16_t *g = (const uint16_t *) _g;
        const uint16_t *b = (const uint16_t *) _b;
        int dr1, dg1, db1, dr2, dg2, db2;

        if (target == PIX_FMT_RGB565 || target == PIX_FMT_BGR565) {
            dr1 = dither_2x2_8[ y & 1     ][0];
            dg1 = dither_2x2_4[ y & 1     ][0];
            db1 = dither_2x2_8[(y & 1) ^ 1][0];
            dr2 = dither_2x2_8[ y & 1     ][1];
            dg2 = dither_2x2_4[ y & 1     ][1];
            db2 = dither_2x2_8[(y & 1) ^ 1][1];
        } else if (target == PIX_FMT_RGB555 || target == PIX_FMT_BGR555) {
            dr1 = dither_2x2_8[ y & 1     ][0];
            dg1 = dither_2x2_8[ y & 1     ][1];
            db1 = dither_2x2_8[(y & 1) ^ 1][0];
            dr2 = dither_2x2_8[ y & 1     ][1];
            dg2 = dither_2x2_8[ y & 1     ][0];
            db2 = dither_2x2_8[(y & 1) ^ 1][1];
        } else {
            dr1 = dither_4x4_16[ y & 3     ][0];
            dg1 = dither_4x4_16[ y & 3     ][1];
            db1 = dither_4x4_16[(y & 3) ^ 3][0];
            dr2 = dither_4x4_16[ y & 3     ][1];
            dg2 = dither_4x4_16[ y & 3     ][0];
            db2 = dither_4x4_16[(y & 3) ^ 3][1];
        }

        dest[i * 2 + 0] = r[Y1 + dr1] + g[Y1 + dg1] + b[Y1 + db1];
        dest[i * 2 + 1] = r[Y2 + dr2] + g[Y2 + dg2] + b[Y2 + db2];
    } else /* 8/4-bit */ {
        uint8_t *dest = (uint8_t *) _dest;
        const uint8_t *r = (const uint8_t *) _r;
        const uint8_t *g = (const uint8_t *) _g;
        const uint8_t *b = (const uint8_t *) _b;
        int dr1, dg1, db1, dr2, dg2, db2;

        if (target == PIX_FMT_RGB8 || target == PIX_FMT_BGR8) {
            const uint8_t * const d64 = dither_8x8_73[y & 7];
            const uint8_t * const d32 = dither_8x8_32[y & 7];
            dr1 = dg1 = d32[(i * 2 + 0) & 7];
            db1 =       d64[(i * 2 + 0) & 7];
            dr2 = dg2 = d32[(i * 2 + 1) & 7];
            db2 =       d64[(i * 2 + 1) & 7];
        } else {
            const uint8_t * const d64  = dither_8x8_73 [y & 7];
            const uint8_t * const d128 = dither_8x8_220[y & 7];
            dr1 = db1 = d128[(i * 2 + 0) & 7];
            dg1 =        d64[(i * 2 + 0) & 7];
            dr2 = db2 = d128[(i * 2 + 1) & 7];
            dg2 =        d64[(i * 2 + 1) & 7];
        }

        if (target == PIX_FMT_RGB4 || target == PIX_FMT_BGR4) {
            dest[i] = r[Y1 + dr1] + g[Y1 + dg1] + b[Y1 + db1] +
                    ((r[Y2 + dr2] + g[Y2 + dg2] + b[Y2 + db2]) << 4);
        } else {
            dest[i * 2 + 0] = r[Y1 + dr1] + g[Y1 + dg1] + b[Y1 + db1];
            dest[i * 2 + 1] = r[Y2 + dr2] + g[Y2 + dg2] + b[Y2 + db2];
        }
    }
}

static av_always_inline void
yuv2rgb_X_c_template(SwsContext *c, const int16_t *lumFilter,
                     const int16_t **lumSrc, int lumFilterSize,
                     const int16_t *chrFilter, const int16_t **chrUSrc,
                     const int16_t **chrVSrc, int chrFilterSize,
                     const int16_t **alpSrc, uint8_t *dest, int dstW,
                     int y, enum PixelFormat target, int hasAlpha)
{
    int i;

    for (i = 0; i < (dstW >> 1); i++) {
        int j;
        int Y1 = 1 << 18;
        int Y2 = 1 << 18;
        int U  = 1 << 18;
        int V  = 1 << 18;
        int av_unused A1, A2;
        const void *r, *g, *b;

        for (j = 0; j < lumFilterSize; j++) {
            Y1 += lumSrc[j][i * 2]     * lumFilter[j];
            Y2 += lumSrc[j][i * 2 + 1] * lumFilter[j];
        }
        for (j = 0; j < chrFilterSize; j++) {
            U += chrUSrc[j][i] * chrFilter[j];
            V += chrVSrc[j][i] * chrFilter[j];
        }
        Y1 >>= 19;
        Y2 >>= 19;
        U  >>= 19;
        V  >>= 19;
        if (hasAlpha) {
            A1 = 1 << 18;
            A2 = 1 << 18;
            for (j = 0; j < lumFilterSize; j++) {
                A1 += alpSrc[j][i * 2    ] * lumFilter[j];
                A2 += alpSrc[j][i * 2 + 1] * lumFilter[j];
            }
            A1 >>= 19;
            A2 >>= 19;
            if ((A1 | A2) & 0x100) {
                A1 = av_clip_uint8(A1);
                A2 = av_clip_uint8(A2);
            }
        }

        r =  c->table_rV[V + YUVRGB_TABLE_HEADROOM];
        g = (c->table_gU[U + YUVRGB_TABLE_HEADROOM] + c->table_gV[V + YUVRGB_TABLE_HEADROOM]);
        b =  c->table_bU[U + YUVRGB_TABLE_HEADROOM];

        yuv2rgb_write(dest, i, Y1, Y2, hasAlpha ? A1 : 0, hasAlpha ? A2 : 0,
                      r, g, b, y, target, hasAlpha);
    }
}

static av_always_inline void
yuv2rgb_2_c_template(SwsContext *c, const int16_t *buf[2],
                     const int16_t *ubuf[2], const int16_t *vbuf[2],
                     const int16_t *abuf[2], uint8_t *dest, int dstW,
                     int yalpha, int uvalpha, int y,
                     enum PixelFormat target, int hasAlpha)
{
    const int16_t *buf0  = buf[0],  *buf1  = buf[1],
                  *ubuf0 = ubuf[0], *ubuf1 = ubuf[1],
                  *vbuf0 = vbuf[0], *vbuf1 = vbuf[1],
                  *abuf0 = hasAlpha ? abuf[0] : NULL,
                  *abuf1 = hasAlpha ? abuf[1] : NULL;
    int  yalpha1 = 4095 - yalpha;
    int uvalpha1 = 4095 - uvalpha;
    int i;

    for (i = 0; i < (dstW >> 1); i++) {
        int Y1 = (buf0[i * 2]     * yalpha1  + buf1[i * 2]     * yalpha)  >> 19;
        int Y2 = (buf0[i * 2 + 1] * yalpha1  + buf1[i * 2 + 1] * yalpha)  >> 19;
        int U  = (ubuf0[i]        * uvalpha1 + ubuf1[i]        * uvalpha) >> 19;
        int V  = (vbuf0[i]        * uvalpha1 + vbuf1[i]        * uvalpha) >> 19;
        int A1, A2;
        const void *r =  c->table_rV[V + YUVRGB_TABLE_HEADROOM],
                   *g = (c->table_gU[U + YUVRGB_TABLE_HEADROOM] + c->table_gV[V + YUVRGB_TABLE_HEADROOM]),
                   *b =  c->table_bU[U + YUVRGB_TABLE_HEADROOM];

        if (hasAlpha) {
            A1 = (abuf0[i * 2    ] * yalpha1 + abuf1[i * 2    ] * yalpha) >> 19;
            A2 = (abuf0[i * 2 + 1] * yalpha1 + abuf1[i * 2 + 1] * yalpha) >> 19;
        }

        yuv2rgb_write(dest, i, Y1, Y2, hasAlpha ? A1 : 0, hasAlpha ? A2 : 0,
                      r, g, b, y, target, hasAlpha);
    }
}

static av_always_inline void
yuv2rgb_1_c_template(SwsContext *c, const int16_t *buf0,
                     const int16_t *ubuf[2], const int16_t *vbuf[2],
                     const int16_t *abuf0, uint8_t *dest, int dstW,
                     int uvalpha, int y, enum PixelFormat target,
                     int hasAlpha)
{
    const int16_t *ubuf0 = ubuf[0], *ubuf1 = ubuf[1],
                  *vbuf0 = vbuf[0], *vbuf1 = vbuf[1];
    int i;

    if (uvalpha < 2048) {
        for (i = 0; i < (dstW >> 1); i++) {
            int Y1 = buf0[i * 2]     >> 7;
            int Y2 = buf0[i * 2 + 1] >> 7;
            int U  = ubuf1[i]        >> 7;
            int V  = vbuf1[i]        >> 7;
            int A1, A2;
            const void *r =  c->table_rV[V + YUVRGB_TABLE_HEADROOM],
                       *g = (c->table_gU[U + YUVRGB_TABLE_HEADROOM] + c->table_gV[V + YUVRGB_TABLE_HEADROOM]),
                       *b =  c->table_bU[U + YUVRGB_TABLE_HEADROOM];

            if (hasAlpha) {
                A1 = abuf0[i * 2    ] >> 7;
                A2 = abuf0[i * 2 + 1] >> 7;
            }

            yuv2rgb_write(dest, i, Y1, Y2, hasAlpha ? A1 : 0, hasAlpha ? A2 : 0,
                          r, g, b, y, target, hasAlpha);
        }
    } else {
        for (i = 0; i < (dstW >> 1); i++) {
            int Y1 =  buf0[i * 2]          >> 7;
            int Y2 =  buf0[i * 2 + 1]      >> 7;
            int U  = (ubuf0[i] + ubuf1[i]) >> 8;
            int V  = (vbuf0[i] + vbuf1[i]) >> 8;
            int A1, A2;
            const void *r =  c->table_rV[V + YUVRGB_TABLE_HEADROOM],
                       *g = (c->table_gU[U + YUVRGB_TABLE_HEADROOM] + c->table_gV[V + YUVRGB_TABLE_HEADROOM]),
                       *b =  c->table_bU[U + YUVRGB_TABLE_HEADROOM];

            if (hasAlpha) {
                A1 = abuf0[i * 2    ] >> 7;
                A2 = abuf0[i * 2 + 1] >> 7;
            }

            yuv2rgb_write(dest, i, Y1, Y2, hasAlpha ? A1 : 0, hasAlpha ? A2 : 0,
                          r, g, b, y, target, hasAlpha);
        }
    }
}

#define YUV2RGBWRAPPERX(name, base, ext, fmt, hasAlpha) \
static void name ## ext ## _X_c(SwsContext *c, const int16_t *lumFilter, \
                                const int16_t **lumSrc, int lumFilterSize, \
                                const int16_t *chrFilter, const int16_t **chrUSrc, \
                                const int16_t **chrVSrc, int chrFilterSize, \
                                const int16_t **alpSrc, uint8_t *dest, int dstW, \
                                int y) \
{ \
    name ## base ## _X_c_template(c, lumFilter, lumSrc, lumFilterSize, \
                                  chrFilter, chrUSrc, chrVSrc, chrFilterSize, \
                                  alpSrc, dest, dstW, y, fmt, hasAlpha); \
}
#define YUV2RGBWRAPPER(name, base, ext, fmt, hasAlpha) \
YUV2RGBWRAPPERX(name, base, ext, fmt, hasAlpha) \
static void name ## ext ## _2_c(SwsContext *c, const int16_t *buf[2], \
                                const int16_t *ubuf[2], const int16_t *vbuf[2], \
                                const int16_t *abuf[2], uint8_t *dest, int dstW, \
                                int yalpha, int uvalpha, int y) \
{ \
    name ## base ## _2_c_template(c, buf, ubuf, vbuf, abuf, \
                                  dest, dstW, yalpha, uvalpha, y, fmt, hasAlpha); \
} \
 \
static void name ## ext ## _1_c(SwsContext *c, const int16_t *buf0, \
                                const int16_t *ubuf[2], const int16_t *vbuf[2], \
                                const int16_t *abuf0, uint8_t *dest, int dstW, \
                                int uvalpha, int y) \
{ \
    name ## base ## _1_c_template(c, buf0, ubuf, vbuf, abuf0, dest, \
                                  dstW, uvalpha, y, fmt, hasAlpha); \
}

#if CONFIG_SMALL
YUV2RGBWRAPPER(yuv2rgb,,  32_1,  PIX_FMT_RGB32_1,   CONFIG_SWSCALE_ALPHA && c->alpPixBuf)
YUV2RGBWRAPPER(yuv2rgb,,  32,    PIX_FMT_RGB32,     CONFIG_SWSCALE_ALPHA && c->alpPixBuf)
#else
#if CONFIG_SWSCALE_ALPHA
YUV2RGBWRAPPER(yuv2rgb,, a32_1,  PIX_FMT_RGB32_1,   1)
YUV2RGBWRAPPER(yuv2rgb,, a32,    PIX_FMT_RGB32,     1)
#endif
YUV2RGBWRAPPER(yuv2rgb,, x32_1,  PIX_FMT_RGB32_1,   0)
YUV2RGBWRAPPER(yuv2rgb,, x32,    PIX_FMT_RGB32,     0)
#endif
YUV2RGBWRAPPER(yuv2, rgb, rgb24, PIX_FMT_RGB24,   0)
YUV2RGBWRAPPER(yuv2, rgb, bgr24, PIX_FMT_BGR24,   0)
YUV2RGBWRAPPER(yuv2rgb,,  16,    PIX_FMT_RGB565,    0)
YUV2RGBWRAPPER(yuv2rgb,,  15,    PIX_FMT_RGB555,    0)
YUV2RGBWRAPPER(yuv2rgb,,  12,    PIX_FMT_RGB444,    0)
YUV2RGBWRAPPER(yuv2rgb,,   8,    PIX_FMT_RGB8,      0)
YUV2RGBWRAPPER(yuv2rgb,,   4,    PIX_FMT_RGB4,      0)
YUV2RGBWRAPPER(yuv2rgb,,   4b,   PIX_FMT_RGB4_BYTE, 0)

static av_always_inline void
yuv2rgb_full_X_c_template(SwsContext *c, const int16_t *lumFilter,
                          const int16_t **lumSrc, int lumFilterSize,
                          const int16_t *chrFilter, const int16_t **chrUSrc,
                          const int16_t **chrVSrc, int chrFilterSize,
                          const int16_t **alpSrc, uint8_t *dest,
                          int dstW, int y, enum PixelFormat target, int hasAlpha)
{
    int i;
    int step = (target == PIX_FMT_RGB24 || target == PIX_FMT_BGR24) ? 3 : 4;

    for (i = 0; i < dstW; i++) {
        int j;
        int Y = 1<<9;
        int U = (1<<9)-(128 << 19);
        int V = (1<<9)-(128 << 19);
        int av_unused A;
        int R, G, B;

        for (j = 0; j < lumFilterSize; j++) {
            Y += lumSrc[j][i] * lumFilter[j];
        }
        for (j = 0; j < chrFilterSize; j++) {
            U += chrUSrc[j][i] * chrFilter[j];
            V += chrVSrc[j][i] * chrFilter[j];
        }
        Y >>= 10;
        U >>= 10;
        V >>= 10;
        if (hasAlpha) {
            A = 1 << 18;
            for (j = 0; j < lumFilterSize; j++) {
                A += alpSrc[j][i] * lumFilter[j];
            }
            A >>= 19;
            if (A & 0x100)
                A = av_clip_uint8(A);
        }
        Y -= c->yuv2rgb_y_offset;
        Y *= c->yuv2rgb_y_coeff;
        Y += 1 << 21;
        R = Y + V*c->yuv2rgb_v2r_coeff;
        G = Y + V*c->yuv2rgb_v2g_coeff + U*c->yuv2rgb_u2g_coeff;
        B = Y +                          U*c->yuv2rgb_u2b_coeff;
        if ((R | G | B) & 0xC0000000) {
            R = av_clip_uintp2(R, 30);
            G = av_clip_uintp2(G, 30);
            B = av_clip_uintp2(B, 30);
        }

        switch(target) {
        case PIX_FMT_ARGB:
            dest[0] = hasAlpha ? A : 255;
            dest[1] = R >> 22;
            dest[2] = G >> 22;
            dest[3] = B >> 22;
            break;
        case PIX_FMT_RGB24:
            dest[0] = R >> 22;
            dest[1] = G >> 22;
            dest[2] = B >> 22;
            break;
        case PIX_FMT_RGBA:
            dest[0] = R >> 22;
            dest[1] = G >> 22;
            dest[2] = B >> 22;
            dest[3] = hasAlpha ? A : 255;
            break;
        case PIX_FMT_ABGR:
            dest[0] = hasAlpha ? A : 255;
            dest[1] = B >> 22;
            dest[2] = G >> 22;
            dest[3] = R >> 22;
            break;
        case PIX_FMT_BGR24:
            dest[0] = B >> 22;
            dest[1] = G >> 22;
            dest[2] = R >> 22;
            break;
        case PIX_FMT_BGRA:
            dest[0] = B >> 22;
            dest[1] = G >> 22;
            dest[2] = R >> 22;
            dest[3] = hasAlpha ? A : 255;
            break;
        }
        dest += step;
    }
}

#if CONFIG_SMALL
YUV2RGBWRAPPERX(yuv2, rgb_full, bgra32_full, PIX_FMT_BGRA,  CONFIG_SWSCALE_ALPHA && c->alpPixBuf)
YUV2RGBWRAPPERX(yuv2, rgb_full, abgr32_full, PIX_FMT_ABGR,  CONFIG_SWSCALE_ALPHA && c->alpPixBuf)
YUV2RGBWRAPPERX(yuv2, rgb_full, rgba32_full, PIX_FMT_RGBA,  CONFIG_SWSCALE_ALPHA && c->alpPixBuf)
YUV2RGBWRAPPERX(yuv2, rgb_full, argb32_full, PIX_FMT_ARGB,  CONFIG_SWSCALE_ALPHA && c->alpPixBuf)
#else
#if CONFIG_SWSCALE_ALPHA
YUV2RGBWRAPPERX(yuv2, rgb_full, bgra32_full, PIX_FMT_BGRA,  1)
YUV2RGBWRAPPERX(yuv2, rgb_full, abgr32_full, PIX_FMT_ABGR,  1)
YUV2RGBWRAPPERX(yuv2, rgb_full, rgba32_full, PIX_FMT_RGBA,  1)
YUV2RGBWRAPPERX(yuv2, rgb_full, argb32_full, PIX_FMT_ARGB,  1)
#endif
YUV2RGBWRAPPERX(yuv2, rgb_full, bgrx32_full, PIX_FMT_BGRA,  0)
YUV2RGBWRAPPERX(yuv2, rgb_full, xbgr32_full, PIX_FMT_ABGR,  0)
YUV2RGBWRAPPERX(yuv2, rgb_full, rgbx32_full, PIX_FMT_RGBA,  0)
YUV2RGBWRAPPERX(yuv2, rgb_full, xrgb32_full, PIX_FMT_ARGB,  0)
#endif
YUV2RGBWRAPPERX(yuv2, rgb_full, bgr24_full,  PIX_FMT_BGR24, 0)
YUV2RGBWRAPPERX(yuv2, rgb_full, rgb24_full,  PIX_FMT_RGB24, 0)

static av_always_inline void fillPlane(uint8_t* plane, int stride,
                                       int width, int height,
                                       int y, uint8_t val)
{
    int i;
    uint8_t *ptr = plane + stride*y;
    for (i=0; i<height; i++) {
        memset(ptr, val, width);
        ptr += stride;
    }
}

#define input_pixel(pos) (isBE(origin) ? AV_RB16(pos) : AV_RL16(pos))

#define r ((origin == PIX_FMT_BGR48BE || origin == PIX_FMT_BGR48LE) ? b_r : r_b)
#define b ((origin == PIX_FMT_BGR48BE || origin == PIX_FMT_BGR48LE) ? r_b : b_r)

static av_always_inline void
rgb48ToY_c_template(uint16_t *dst, const uint16_t *src, int width,
                    enum PixelFormat origin)
{
    int i;
    for (i = 0; i < width; i++) {
        unsigned int r_b = input_pixel(&src[i*3+0]);
        unsigned int   g = input_pixel(&src[i*3+1]);
        unsigned int b_r = input_pixel(&src[i*3+2]);

        dst[i] = (RY*r + GY*g + BY*b + (0x2001<<(RGB2YUV_SHIFT-1))) >> RGB2YUV_SHIFT;
    }
}

static av_always_inline void
rgb48ToUV_c_template(uint16_t *dstU, uint16_t *dstV,
                    const uint16_t *src1, const uint16_t *src2,
                    int width, enum PixelFormat origin)
{
    int i;
    assert(src1==src2);
    for (i = 0; i < width; i++) {
        int r_b = input_pixel(&src1[i*3+0]);
        int   g = input_pixel(&src1[i*3+1]);
        int b_r = input_pixel(&src1[i*3+2]);

        dstU[i] = (RU*r + GU*g + BU*b + (0x10001<<(RGB2YUV_SHIFT-1))) >> RGB2YUV_SHIFT;
        dstV[i] = (RV*r + GV*g + BV*b + (0x10001<<(RGB2YUV_SHIFT-1))) >> RGB2YUV_SHIFT;
    }
}

static av_always_inline void
rgb48ToUV_half_c_template(uint16_t *dstU, uint16_t *dstV,
                          const uint16_t *src1, const uint16_t *src2,
                          int width, enum PixelFormat origin)
{
    int i;
    assert(src1==src2);
    for (i = 0; i < width; i++) {
        int r_b = (input_pixel(&src1[6 * i + 0]) + input_pixel(&src1[6 * i + 3]) + 1) >> 1;
        int   g = (input_pixel(&src1[6 * i + 1]) + input_pixel(&src1[6 * i + 4]) + 1) >> 1;
        int b_r = (input_pixel(&src1[6 * i + 2]) + input_pixel(&src1[6 * i + 5]) + 1) >> 1;

        dstU[i]= (RU*r + GU*g + BU*b + (0x10001<<(RGB2YUV_SHIFT-1))) >> RGB2YUV_SHIFT;
        dstV[i]= (RV*r + GV*g + BV*b + (0x10001<<(RGB2YUV_SHIFT-1))) >> RGB2YUV_SHIFT;
    }
}

#undef r
#undef b
#undef input_pixel

#define rgb48funcs(pattern, BE_LE, origin) \
static void pattern ## 48 ## BE_LE ## ToY_c(uint8_t *_dst, const uint8_t *_src, const uint8_t *unused0, const uint8_t *unused1,\
                                    int width, uint32_t *unused) \
{ \
    const uint16_t *src = (const uint16_t *) _src; \
    uint16_t *dst = (uint16_t *) _dst; \
    rgb48ToY_c_template(dst, src, width, origin); \
} \
 \
static void pattern ## 48 ## BE_LE ## ToUV_c(uint8_t *_dstU, uint8_t *_dstV, \
                                    const uint8_t *unused0, const uint8_t *_src1, const uint8_t *_src2, \
                                    int width, uint32_t *unused) \
{ \
    const uint16_t *src1 = (const uint16_t *) _src1, \
                   *src2 = (const uint16_t *) _src2; \
    uint16_t *dstU = (uint16_t *) _dstU, *dstV = (uint16_t *) _dstV; \
    rgb48ToUV_c_template(dstU, dstV, src1, src2, width, origin); \
} \
 \
static void pattern ## 48 ## BE_LE ## ToUV_half_c(uint8_t *_dstU, uint8_t *_dstV, \
                                    const uint8_t *unused0, const uint8_t *_src1, const uint8_t *_src2, \
                                    int width, uint32_t *unused) \
{ \
    const uint16_t *src1 = (const uint16_t *) _src1, \
                   *src2 = (const uint16_t *) _src2; \
    uint16_t *dstU = (uint16_t *) _dstU, *dstV = (uint16_t *) _dstV; \
    rgb48ToUV_half_c_template(dstU, dstV, src1, src2, width, origin); \
}

rgb48funcs(rgb, LE, PIX_FMT_RGB48LE)
rgb48funcs(rgb, BE, PIX_FMT_RGB48BE)
rgb48funcs(bgr, LE, PIX_FMT_BGR48LE)
rgb48funcs(bgr, BE, PIX_FMT_BGR48BE)

#define input_pixel(i) ((origin == PIX_FMT_RGBA || origin == PIX_FMT_BGRA || \
                         origin == PIX_FMT_ARGB || origin == PIX_FMT_ABGR) ? AV_RN32A(&src[(i)*4]) : \
                        (isBE(origin) ? AV_RB16(&src[(i)*2]) : AV_RL16(&src[(i)*2])))

static av_always_inline void
rgb16_32ToY_c_template(int16_t *dst, const uint8_t *src,
                       int width, enum PixelFormat origin,
                       int shr,   int shg,   int shb, int shp,
                       int maskr, int maskg, int maskb,
                       int rsh,   int gsh,   int bsh, int S)
{
    const int ry = RY << rsh, gy = GY << gsh, by = BY << bsh;
    const unsigned rnd = (32<<((S)-1)) + (1<<(S-7));
    int i;

    for (i = 0; i < width; i++) {
        int px = input_pixel(i) >> shp;
        int b = (px & maskb) >> shb;
        int g = (px & maskg) >> shg;
        int r = (px & maskr) >> shr;

        dst[i] = (ry * r + gy * g + by * b + rnd) >> ((S)-6);
    }
}

static av_always_inline void
rgb16_32ToUV_c_template(int16_t *dstU, int16_t *dstV,
                        const uint8_t *src, int width,
                        enum PixelFormat origin,
                        int shr,   int shg,   int shb, int shp,
                        int maskr, int maskg, int maskb,
                        int rsh,   int gsh,   int bsh, int S)
{
    const int ru = RU << rsh, gu = GU << gsh, bu = BU << bsh,
              rv = RV << rsh, gv = GV << gsh, bv = BV << bsh;
    const unsigned rnd = (256u<<((S)-1)) + (1<<(S-7));
    int i;

    for (i = 0; i < width; i++) {
        int px = input_pixel(i) >> shp;
        int b = (px & maskb) >> shb;
        int g = (px & maskg) >> shg;
        int r = (px & maskr) >> shr;

        dstU[i] = (ru * r + gu * g + bu * b + rnd) >> ((S)-6);
        dstV[i] = (rv * r + gv * g + bv * b + rnd) >> ((S)-6);
    }
}

static av_always_inline void
rgb16_32ToUV_half_c_template(int16_t *dstU, int16_t *dstV,
                             const uint8_t *src, int width,
                             enum PixelFormat origin,
                             int shr,   int shg,   int shb, int shp,
                             int maskr, int maskg, int maskb,
                             int rsh,   int gsh,   int bsh, int S)
{
    const int ru = RU << rsh, gu = GU << gsh, bu = BU << bsh,
              rv = RV << rsh, gv = GV << gsh, bv = BV << bsh,
              maskgx = ~(maskr | maskb);
    const unsigned rnd = (256U<<(S)) + (1<<(S-6));
    int i;

    maskr |= maskr << 1; maskb |= maskb << 1; maskg |= maskg << 1;
    for (i = 0; i < width; i++) {
        int px0 = input_pixel(2 * i + 0) >> shp;
        int px1 = input_pixel(2 * i + 1) >> shp;
        int b, r, g = (px0 & maskgx) + (px1 & maskgx);
        int rb = px0 + px1 - g;

        b = (rb & maskb) >> shb;
        if (shp || origin == PIX_FMT_BGR565LE || origin == PIX_FMT_BGR565BE ||
            origin == PIX_FMT_RGB565LE || origin == PIX_FMT_RGB565BE) {
            g >>= shg;
        } else {
            g = (g  & maskg) >> shg;
        }
        r = (rb & maskr) >> shr;

        dstU[i] = (ru * r + gu * g + bu * b + (unsigned)rnd) >> ((S)-6+1);
        dstV[i] = (rv * r + gv * g + bv * b + (unsigned)rnd) >> ((S)-6+1);
    }
}

#undef input_pixel

#define rgb16_32_wrapper(fmt, name, shr, shg, shb, shp, maskr, \
                         maskg, maskb, rsh, gsh, bsh, S) \
static void name ## ToY_c(uint8_t *dst, const uint8_t *src, const uint8_t *unused1, const uint8_t *unused2, \
                          int width, uint32_t *unused) \
{ \
    rgb16_32ToY_c_template((int16_t*)dst, src, width, fmt, \
                           shr, shg, shb, shp, \
                           maskr, maskg, maskb, rsh, gsh, bsh, S); \
} \
 \
static void name ## ToUV_c(uint8_t *dstU, uint8_t *dstV, \
                           const uint8_t *unused0, const uint8_t *src, const uint8_t *dummy, \
                           int width, uint32_t *unused) \
{ \
    rgb16_32ToUV_c_template((int16_t*)dstU, (int16_t*)dstV, src, width, fmt,  \
                            shr, shg, shb, shp, \
                            maskr, maskg, maskb, rsh, gsh, bsh, S); \
} \
 \
static void name ## ToUV_half_c(uint8_t *dstU, uint8_t *dstV, \
                                const uint8_t *unused0, const uint8_t *src, const uint8_t *dummy, \
                                int width, uint32_t *unused) \
{ \
    rgb16_32ToUV_half_c_template((int16_t*)dstU, (int16_t*)dstV, src, width, fmt, \
                                 shr, shg, shb, shp, \
                                 maskr, maskg, maskb, rsh, gsh, bsh, S); \
}

rgb16_32_wrapper(PIX_FMT_BGR32,    bgr32,  16, 0,  0, 0, 0xFF0000, 0xFF00,   0x00FF,  8, 0,  8, RGB2YUV_SHIFT+8)
rgb16_32_wrapper(PIX_FMT_BGR32_1,  bgr321, 16, 0,  0, 8, 0xFF0000, 0xFF00,   0x00FF,  8, 0,  8, RGB2YUV_SHIFT+8)
rgb16_32_wrapper(PIX_FMT_RGB32,    rgb32,   0, 0, 16, 0,   0x00FF, 0xFF00, 0xFF0000,  8, 0,  8, RGB2YUV_SHIFT+8)
rgb16_32_wrapper(PIX_FMT_RGB32_1,  rgb321,  0, 0, 16, 8,   0x00FF, 0xFF00, 0xFF0000,  8, 0,  8, RGB2YUV_SHIFT+8)
rgb16_32_wrapper(PIX_FMT_BGR565LE, bgr16le, 0, 0,  0, 0,   0x001F, 0x07E0,   0xF800, 11, 5,  0, RGB2YUV_SHIFT+8)
rgb16_32_wrapper(PIX_FMT_BGR555LE, bgr15le, 0, 0,  0, 0,   0x001F, 0x03E0,   0x7C00, 10, 5,  0, RGB2YUV_SHIFT+7)
rgb16_32_wrapper(PIX_FMT_BGR444LE, bgr12le, 0, 0,  0, 0,   0x000F, 0x00F0,   0x0F00,  8, 4,  0, RGB2YUV_SHIFT+4)
rgb16_32_wrapper(PIX_FMT_RGB565LE, rgb16le, 0, 0,  0, 0,   0xF800, 0x07E0,   0x001F,  0, 5, 11, RGB2YUV_SHIFT+8)
rgb16_32_wrapper(PIX_FMT_RGB555LE, rgb15le, 0, 0,  0, 0,   0x7C00, 0x03E0,   0x001F,  0, 5, 10, RGB2YUV_SHIFT+7)
rgb16_32_wrapper(PIX_FMT_RGB444LE, rgb12le, 0, 0,  0, 0,   0x0F00, 0x00F0,   0x000F,  0, 4,  8, RGB2YUV_SHIFT+4)
rgb16_32_wrapper(PIX_FMT_BGR565BE, bgr16be, 0, 0,  0, 0,   0x001F, 0x07E0,   0xF800, 11, 5,  0, RGB2YUV_SHIFT+8)
rgb16_32_wrapper(PIX_FMT_BGR555BE, bgr15be, 0, 0,  0, 0,   0x001F, 0x03E0,   0x7C00, 10, 5,  0, RGB2YUV_SHIFT+7)
rgb16_32_wrapper(PIX_FMT_BGR444BE, bgr12be, 0, 0,  0, 0,   0x000F, 0x00F0,   0x0F00,  8, 4,  0, RGB2YUV_SHIFT+4)
rgb16_32_wrapper(PIX_FMT_RGB565BE, rgb16be, 0, 0,  0, 0,   0xF800, 0x07E0,   0x001F,  0, 5, 11, RGB2YUV_SHIFT+8)
rgb16_32_wrapper(PIX_FMT_RGB555BE, rgb15be, 0, 0,  0, 0,   0x7C00, 0x03E0,   0x001F,  0, 5, 10, RGB2YUV_SHIFT+7)
rgb16_32_wrapper(PIX_FMT_RGB444BE, rgb12be, 0, 0,  0, 0,   0x0F00, 0x00F0,   0x000F,  0, 4,  8, RGB2YUV_SHIFT+4)

static void gbr24pToUV_half_c(uint16_t *dstU, uint16_t *dstV,
                         const uint8_t *gsrc, const uint8_t *bsrc, const uint8_t *rsrc,
                         int width, enum PixelFormat origin)
{
    int i;
    for (i = 0; i < width; i++) {
        unsigned int g   = gsrc[2*i] + gsrc[2*i+1];
        unsigned int b   = bsrc[2*i] + bsrc[2*i+1];
        unsigned int r   = rsrc[2*i] + rsrc[2*i+1];

        dstU[i] = (RU*r + GU*g + BU*b + (0x4001<<(RGB2YUV_SHIFT-6))) >> (RGB2YUV_SHIFT-6+1);
        dstV[i] = (RV*r + GV*g + BV*b + (0x4001<<(RGB2YUV_SHIFT-6))) >> (RGB2YUV_SHIFT-6+1);
    }
}

static void abgrToA_c(int16_t *dst, const uint8_t *src, const uint8_t *unused1, const uint8_t *unused2, int width, uint32_t *unused)
{
    int i;
    for (i=0; i<width; i++) {
        dst[i]= src[4*i]<<6;
    }
}

static void rgbaToA_c(int16_t *dst, const uint8_t *src, const uint8_t *unused1, const uint8_t *unused2, int width, uint32_t *unused)
{
    int i;
    for (i=0; i<width; i++) {
        dst[i]= src[4*i+3]<<6;
    }
}

static void palToA_c(int16_t *dst, const uint8_t *src, const uint8_t *unused1, const uint8_t *unused2, int width, uint32_t *pal)
{
    int i;
    for (i=0; i<width; i++) {
        int d= src[i];

        dst[i]= (pal[d] >> 24)<<6;
    }
}

static void palToY_c(int16_t *dst, const uint8_t *src, const uint8_t *unused1, const uint8_t *unused2, long width, uint32_t *pal)
{
    int i;
    for (i=0; i<width; i++) {
        int d= src[i];

        dst[i]= (pal[d] & 0xFF)<<6;
    }
}

static void palToUV_c(uint16_t *dstU, int16_t *dstV,
                           const uint8_t *unused0, const uint8_t *src1, const uint8_t *src2,
                           int width, uint32_t *pal)
{
    int i;
    assert(src1 == src2);
    for (i=0; i<width; i++) {
        int p= pal[src1[i]];

        dstU[i]= (uint8_t)(p>> 8)<<6;
        dstV[i]= (uint8_t)(p>>16)<<6;
    }
}

static void monowhite2Y_c(int16_t *dst, const uint8_t *src, const uint8_t *unused1, const uint8_t *unused2,  int width, uint32_t *unused)
{
    int i, j;
    for (i=0; i<width/8; i++) {
        int d= ~src[i];
        for(j=0; j<8; j++)
            dst[8*i+j]= ((d>>(7-j))&1)*16383;
    }
    if(width&7){
        int d= ~src[i];
        for(j=0; j<(width&7); j++)
            dst[8*i+j]= ((d>>(7-j))&1)*16383;
    }
}

static void monoblack2Y_c(int16_t *dst, const uint8_t *src, const uint8_t *unused1, const uint8_t *unused2,  int width, uint32_t *unused)
{
    int i, j;
    for (i=0; i<width/8; i++) {
        int d= src[i];
        for(j=0; j<8; j++)
            dst[8*i+j]= ((d>>(7-j))&1)*16383;
    }
    if(width&7){
        int d= src[i];
        for(j=0; j<(width&7); j++)
            dst[8*i+j]= ((d>>(7-j))&1)*16383;
    }
}

//FIXME yuy2* can read up to 7 samples too much

static void yuy2ToY_c(uint8_t *dst, const uint8_t *src, const uint8_t *unused1, const uint8_t *unused2,  int width,
                      uint32_t *unused)
{
    int i;
    for (i=0; i<width; i++)
        dst[i]= src[2*i];
}

static void yuy2ToUV_c(uint8_t *dstU, uint8_t *dstV, const uint8_t *unused0, const uint8_t *src1,
                       const uint8_t *src2, int width, uint32_t *unused)
{
    int i;
    for (i=0; i<width; i++) {
        dstU[i]= src1[4*i + 1];
        dstV[i]= src1[4*i + 3];
    }
    assert(src1 == src2);
}

static void bswap16Y_c(uint8_t *_dst, const uint8_t *_src, const uint8_t *unused1, const uint8_t *unused2,  int width, uint32_t *unused)
{
    int i;
    const uint16_t *src = (const uint16_t *) _src;
    uint16_t *dst = (uint16_t *) _dst;
    for (i=0; i<width; i++) {
        dst[i] = av_bswap16(src[i]);
    }
}

static void bswap16UV_c(uint8_t *_dstU, uint8_t *_dstV, const uint8_t *unused0, const uint8_t *_src1,
                        const uint8_t *_src2, int width, uint32_t *unused)
{
    int i;
    const uint16_t *src1 = (const uint16_t *) _src1,
                   *src2 = (const uint16_t *) _src2;
    uint16_t *dstU = (uint16_t *) _dstU, *dstV = (uint16_t *) _dstV;
    for (i=0; i<width; i++) {
        dstU[i] = av_bswap16(src1[i]);
        dstV[i] = av_bswap16(src2[i]);
    }
}

/* This is almost identical to the previous, end exists only because
 * yuy2ToY/UV)(dst, src+1, ...) would have 100% unaligned accesses. */
static void uyvyToY_c(uint8_t *dst, const uint8_t *src, const uint8_t *unused1, const uint8_t *unused2,  int width,
                      uint32_t *unused)
{
    int i;
    for (i=0; i<width; i++)
        dst[i]= src[2*i+1];
}

static void uyvyToUV_c(uint8_t *dstU, uint8_t *dstV, const uint8_t *unused0, const uint8_t *src1,
                       const uint8_t *src2, int width, uint32_t *unused)
{
    int i;
    for (i=0; i<width; i++) {
        dstU[i]= src1[4*i + 0];
        dstV[i]= src1[4*i + 2];
    }
    assert(src1 == src2);
}

static av_always_inline void nvXXtoUV_c(uint8_t *dst1, uint8_t *dst2,
                                        const uint8_t *src, int width)
{
    int i;
    for (i = 0; i < width; i++) {
        dst1[i] = src[2*i+0];
        dst2[i] = src[2*i+1];
    }
}

static void nv12ToUV_c(uint8_t *dstU, uint8_t *dstV,
                       const uint8_t *unused0, const uint8_t *src1, const uint8_t *src2,
                       int width, uint32_t *unused)
{
    nvXXtoUV_c(dstU, dstV, src1, width);
}

static void nv21ToUV_c(uint8_t *dstU, uint8_t *dstV,
                       const uint8_t *unused0, const uint8_t *src1, const uint8_t *src2,
                       int width, uint32_t *unused)
{
    nvXXtoUV_c(dstV, dstU, src1, width);
}

#define input_pixel(pos) (isBE(origin) ? AV_RB16(pos) : AV_RL16(pos))

static void bgr24ToY_c(int16_t *dst, const uint8_t *src, const uint8_t *unused1, const uint8_t *unused2,
                       int width, uint32_t *unused)
{
    int i;
    for (i=0; i<width; i++) {
        int b= src[i*3+0];
        int g= src[i*3+1];
        int r= src[i*3+2];

        dst[i]= ((RY*r + GY*g + BY*b + (32<<(RGB2YUV_SHIFT-1)) + (1<<(RGB2YUV_SHIFT-7)))>>(RGB2YUV_SHIFT-6));
    }
}

static void bgr24ToUV_c(int16_t *dstU, int16_t *dstV, const uint8_t *unused0, const uint8_t *src1,
                        const uint8_t *src2, int width, uint32_t *unused)
{
    int i;
    for (i=0; i<width; i++) {
        int b= src1[3*i + 0];
        int g= src1[3*i + 1];
        int r= src1[3*i + 2];

        dstU[i]= (RU*r + GU*g + BU*b + (256<<(RGB2YUV_SHIFT-1)) + (1<<(RGB2YUV_SHIFT-7)))>>(RGB2YUV_SHIFT-6);
        dstV[i]= (RV*r + GV*g + BV*b + (256<<(RGB2YUV_SHIFT-1)) + (1<<(RGB2YUV_SHIFT-7)))>>(RGB2YUV_SHIFT-6);
    }
    assert(src1 == src2);
}

static void bgr24ToUV_half_c(int16_t *dstU, int16_t *dstV, const uint8_t *unused0, const uint8_t *src1,
                             const uint8_t *src2, int width, uint32_t *unused)
{
    int i;
    for (i=0; i<width; i++) {
        int b= src1[6*i + 0] + src1[6*i + 3];
        int g= src1[6*i + 1] + src1[6*i + 4];
        int r= src1[6*i + 2] + src1[6*i + 5];

        dstU[i]= (RU*r + GU*g + BU*b + (256<<RGB2YUV_SHIFT) + (1<<(RGB2YUV_SHIFT-6)))>>(RGB2YUV_SHIFT-5);
        dstV[i]= (RV*r + GV*g + BV*b + (256<<RGB2YUV_SHIFT) + (1<<(RGB2YUV_SHIFT-6)))>>(RGB2YUV_SHIFT-5);
    }
    assert(src1 == src2);
}

static void rgb24ToY_c(int16_t *dst, const uint8_t *src, const uint8_t *unused1, const uint8_t *unused2, int width,
                       uint32_t *unused)
{
    int i;
    for (i=0; i<width; i++) {
        int r= src[i*3+0];
        int g= src[i*3+1];
        int b= src[i*3+2];

        dst[i]= ((RY*r + GY*g + BY*b + (32<<(RGB2YUV_SHIFT-1)) + (1<<(RGB2YUV_SHIFT-7)))>>(RGB2YUV_SHIFT-6));
    }
}

static void rgb24ToUV_c(int16_t *dstU, int16_t *dstV, const uint8_t *unused0, const uint8_t *src1,
                        const uint8_t *src2, int width, uint32_t *unused)
{
    int i;
    assert(src1==src2);
    for (i=0; i<width; i++) {
        int r= src1[3*i + 0];
        int g= src1[3*i + 1];
        int b= src1[3*i + 2];

        dstU[i]= (RU*r + GU*g + BU*b + (256<<(RGB2YUV_SHIFT-1)) + (1<<(RGB2YUV_SHIFT-7)))>>(RGB2YUV_SHIFT-6);
        dstV[i]= (RV*r + GV*g + BV*b + (256<<(RGB2YUV_SHIFT-1)) + (1<<(RGB2YUV_SHIFT-7)))>>(RGB2YUV_SHIFT-6);
    }
}

static void rgb24ToUV_half_c(int16_t *dstU, int16_t *dstV, const uint8_t *unused0, const uint8_t *src1,
                                    const uint8_t *src2, int width, uint32_t *unused)
{
    int i;
    assert(src1==src2);
    for (i=0; i<width; i++) {
        int r= src1[6*i + 0] + src1[6*i + 3];
        int g= src1[6*i + 1] + src1[6*i + 4];
        int b= src1[6*i + 2] + src1[6*i + 5];

        dstU[i]= (RU*r + GU*g + BU*b + (256<<RGB2YUV_SHIFT) + (1<<(RGB2YUV_SHIFT-6)))>>(RGB2YUV_SHIFT-5);
        dstV[i]= (RV*r + GV*g + BV*b + (256<<RGB2YUV_SHIFT) + (1<<(RGB2YUV_SHIFT-6)))>>(RGB2YUV_SHIFT-5);
    }
}

static void planar_rgb_to_y(uint16_t *dst, const uint8_t *src[4], int width)
{
    int i;
    for (i = 0; i < width; i++) {
        int g = src[0][i];
        int b = src[1][i];
        int r = src[2][i];

        dst[i] = (RY*r + GY*g + BY*b + (0x801<<(RGB2YUV_SHIFT-7))) >> (RGB2YUV_SHIFT-6);
    }
}

static void planar_rgb16le_to_y(uint8_t *_dst, const uint8_t *_src[4], int width)
{
    int i;
    const uint16_t **src = (const uint16_t **) _src;
    uint16_t *dst = (uint16_t *) _dst;
    for (i = 0; i < width; i++) {
        int g = AV_RL16(src[0] + i);
        int b = AV_RL16(src[1] + i);
        int r = AV_RL16(src[2] + i);

        dst[i] = ((RY * r + GY * g + BY * b + (33 << (RGB2YUV_SHIFT - 1))) >> RGB2YUV_SHIFT);
    }
}

static void planar_rgb16be_to_y(uint8_t *_dst, const uint8_t *_src[4], int width)
{
    int i;
    const uint16_t **src = (const uint16_t **) _src;
    uint16_t *dst = (uint16_t *) _dst;
    for (i = 0; i < width; i++) {
        int g = AV_RB16(src[0] + i);
        int b = AV_RB16(src[1] + i);
        int r = AV_RB16(src[2] + i);

        dst[i] = ((RY * r + GY * g + BY * b + (33 << (RGB2YUV_SHIFT - 1))) >> RGB2YUV_SHIFT);
    }
}

static void planar_rgb_to_uv(uint16_t *dstU, uint16_t *dstV, const uint8_t *src[4], int width)
{
    int i;
    for (i = 0; i < width; i++) {
        int g = src[0][i];
        int b = src[1][i];
        int r = src[2][i];

        dstU[i] = (RU*r + GU*g + BU*b + (0x4001<<(RGB2YUV_SHIFT-7))) >> (RGB2YUV_SHIFT-6);
        dstV[i] = (RV*r + GV*g + BV*b + (0x4001<<(RGB2YUV_SHIFT-7))) >> (RGB2YUV_SHIFT-6);
    }
}

static void planar_rgb16le_to_uv(uint8_t *_dstU, uint8_t *_dstV, const uint8_t *_src[4], int width)
{
    int i;
    const uint16_t **src = (const uint16_t **) _src;
    uint16_t *dstU = (uint16_t *) _dstU;
    uint16_t *dstV = (uint16_t *) _dstV;
    for (i = 0; i < width; i++) {
        int g = AV_RL16(src[0] + i);
        int b = AV_RL16(src[1] + i);
        int r = AV_RL16(src[2] + i);

        dstU[i] = (RU * r + GU * g + BU * b + (257 << RGB2YUV_SHIFT)) >> (RGB2YUV_SHIFT + 1);
        dstV[i] = (RV * r + GV * g + BV * b + (257 << RGB2YUV_SHIFT)) >> (RGB2YUV_SHIFT + 1);
    }
}

static void planar_rgb16be_to_uv(uint8_t *_dstU, uint8_t *_dstV, const uint8_t *_src[4], int width)
{
    int i;
    const uint16_t **src = (const uint16_t **) _src;
    uint16_t *dstU = (uint16_t *) _dstU;
    uint16_t *dstV = (uint16_t *) _dstV;
    for (i = 0; i < width; i++) {
        int g = AV_RB16(src[0] + i);
        int b = AV_RB16(src[1] + i);
        int r = AV_RB16(src[2] + i);

        dstU[i] = (RU * r + GU * g + BU * b + (257 << RGB2YUV_SHIFT)) >> (RGB2YUV_SHIFT + 1);
        dstV[i] = (RV * r + GV * g + BV * b + (257 << RGB2YUV_SHIFT)) >> (RGB2YUV_SHIFT + 1);
    }
}

static void hScale16To19_c(SwsContext *c, int16_t *_dst, int dstW, const uint8_t *_src,
                           const int16_t *filter,
                           const int16_t *filterPos, int filterSize)
{
    int i;
    int32_t *dst = (int32_t *) _dst;
    const uint16_t *src = (const uint16_t *) _src;
    int bits = av_pix_fmt_descriptors[c->srcFormat].comp[0].depth_minus1;
    int sh = bits - 4;

    if((isAnyRGB(c->srcFormat) || c->srcFormat==PIX_FMT_PAL8) && av_pix_fmt_descriptors[c->srcFormat].comp[0].depth_minus1<15)
        sh= 9;

    for (i = 0; i < dstW; i++) {
        int j;
        int srcPos = filterPos[i];
        int val = 0;

        for (j = 0; j < filterSize; j++) {
            val += src[srcPos + j] * filter[filterSize * i + j];
        }
        // filter=14 bit, input=16 bit, output=30 bit, >> 11 makes 19 bit
        dst[i] = FFMIN(val >> sh, (1 << 19) - 1);
    }
}

static void hScale16To15_c(SwsContext *c, int16_t *dst, int dstW, const uint8_t *_src,
                           const int16_t *filter,
                           const int16_t *filterPos, int filterSize)
{
    int i;
    const uint16_t *src = (const uint16_t *) _src;
    int sh = av_pix_fmt_descriptors[c->srcFormat].comp[0].depth_minus1;

    if(sh<15)
        sh= isAnyRGB(c->srcFormat) || c->srcFormat==PIX_FMT_PAL8 ? 13 : av_pix_fmt_descriptors[c->srcFormat].comp[0].depth_minus1;

    for (i = 0; i < dstW; i++) {
        int j;
        int srcPos = filterPos[i];
        int val = 0;

        for (j = 0; j < filterSize; j++) {
            val += src[srcPos + j] * filter[filterSize * i + j];
        }
        // filter=14 bit, input=16 bit, output=30 bit, >> 15 makes 15 bit
        dst[i] = FFMIN(val >> sh, (1 << 15) - 1);
    }
}

// bilinear / bicubic scaling
static void hScale8To15_c(SwsContext *c, int16_t *dst, int dstW, const uint8_t *src,
                          const int16_t *filter, const int16_t *filterPos,
                          int filterSize)
{
    int i;
    for (i=0; i<dstW; i++) {
        int j;
        int srcPos= filterPos[i];
        int val=0;
        for (j=0; j<filterSize; j++) {
            val += ((int)src[srcPos + j])*filter[filterSize*i + j];
        }
        //filter += hFilterSize;
        dst[i] = FFMIN(val>>7, (1<<15)-1); // the cubic equation does overflow ...
        //dst[i] = val>>7;
    }
}

static void hScale8To19_c(SwsContext *c, int16_t *_dst, int dstW, const uint8_t *src,
                          const int16_t *filter, const int16_t *filterPos,
                          int filterSize)
{
    int i;
    int32_t *dst = (int32_t *) _dst;
    for (i=0; i<dstW; i++) {
        int j;
        int srcPos= filterPos[i];
        int val=0;
        for (j=0; j<filterSize; j++) {
            val += ((int)src[srcPos + j])*filter[filterSize*i + j];
        }
        //filter += hFilterSize;
        dst[i] = FFMIN(val>>3, (1<<19)-1); // the cubic equation does overflow ...
        //dst[i] = val>>7;
    }
}

//FIXME all pal and rgb srcFormats could do this convertion as well
//FIXME all scalers more complex than bilinear could do half of this transform
static void chrRangeToJpeg_c(int16_t *dstU, int16_t *dstV, int width)
{
    int i;
    for (i = 0; i < width; i++) {
        dstU[i] = (FFMIN(dstU[i],30775)*4663 - 9289992)>>12; //-264
        dstV[i] = (FFMIN(dstV[i],30775)*4663 - 9289992)>>12; //-264
    }
}
static void chrRangeFromJpeg_c(int16_t *dstU, int16_t *dstV, int width)
{
    int i;
    for (i = 0; i < width; i++) {
        dstU[i] = (dstU[i]*1799 + 4081085)>>11; //1469
        dstV[i] = (dstV[i]*1799 + 4081085)>>11; //1469
    }
}
static void lumRangeToJpeg_c(int16_t *dst, int width)
{
    int i;
    for (i = 0; i < width; i++)
        dst[i] = (FFMIN(dst[i],30189)*19077 - 39057361)>>14;
}
static void lumRangeFromJpeg_c(int16_t *dst, int width)
{
    int i;
    for (i = 0; i < width; i++)
        dst[i] = (dst[i]*14071 + 33561947)>>14;
}

static void chrRangeToJpeg16_c(int16_t *_dstU, int16_t *_dstV, int width)
{
    int i;
    int32_t *dstU = (int32_t *) _dstU;
    int32_t *dstV = (int32_t *) _dstV;
    for (i = 0; i < width; i++) {
        dstU[i] = (FFMIN(dstU[i],30775<<4)*4663 - (9289992<<4))>>12; //-264
        dstV[i] = (FFMIN(dstV[i],30775<<4)*4663 - (9289992<<4))>>12; //-264
    }
}
static void chrRangeFromJpeg16_c(int16_t *_dstU, int16_t *_dstV, int width)
{
    int i;
    int32_t *dstU = (int32_t *) _dstU;
    int32_t *dstV = (int32_t *) _dstV;
    for (i = 0; i < width; i++) {
        dstU[i] = (dstU[i]*1799 + (4081085<<4))>>11; //1469
        dstV[i] = (dstV[i]*1799 + (4081085<<4))>>11; //1469
    }
}
static void lumRangeToJpeg16_c(int16_t *_dst, int width)
{
    int i;
    int32_t *dst = (int32_t *) _dst;
    for (i = 0; i < width; i++)
        dst[i] = (FFMIN(dst[i],30189<<4)*4769 - (39057361<<2))>>12;
}
static void lumRangeFromJpeg16_c(int16_t *_dst, int width)
{
    int i;
    int32_t *dst = (int32_t *) _dst;
    for (i = 0; i < width; i++)
        dst[i] = (dst[i]*(14071/4) + (33561947<<4)/4)>>12;
}

static void hyscale_fast_c(SwsContext *c, int16_t *dst, int dstWidth,
                           const uint8_t *src, int srcW, int xInc)
{
    int i;
    unsigned int xpos=0;
    for (i=0;i<dstWidth;i++) {
        register unsigned int xx=xpos>>16;
        register unsigned int xalpha=(xpos&0xFFFF)>>9;
        dst[i]= (src[xx]<<7) + (src[xx+1] - src[xx])*xalpha;
        xpos+=xInc;
    }
    for (i=dstWidth-1; (i*xInc)>>16 >=srcW-1; i--)
        dst[i] = src[srcW-1]*128;
}

// *** horizontal scale Y line to temp buffer
static av_always_inline void hyscale(SwsContext *c, int16_t *dst, int dstWidth,
                                     const uint8_t *src_in[4], int srcW, int xInc,
                                     const int16_t *hLumFilter,
                                     const int16_t *hLumFilterPos, int hLumFilterSize,
                                     uint8_t *formatConvBuffer,
                                     uint32_t *pal, int isAlpha)
{
    void (*toYV12)(uint8_t *, const uint8_t *, const uint8_t *, const uint8_t *, int, uint32_t *) = isAlpha ? c->alpToYV12 : c->lumToYV12;
    void (*convertRange)(int16_t *, int) = isAlpha ? NULL : c->lumConvertRange;
    const uint8_t *src = src_in[isAlpha ? 3 : 0];

    if (toYV12) {
        toYV12(formatConvBuffer, src, src_in[1], src_in[2], srcW, pal);
        src= formatConvBuffer;
    } else if (c->readLumPlanar && !isAlpha) {
        c->readLumPlanar(formatConvBuffer, src_in, srcW);
        src = formatConvBuffer;
    }

    if (!c->hyscale_fast) {
        c->hyScale(c, dst, dstWidth, src, hLumFilter, hLumFilterPos, hLumFilterSize);
    } else { // fast bilinear upscale / crap downscale
        c->hyscale_fast(c, dst, dstWidth, src, srcW, xInc);
    }

    if (convertRange)
        convertRange(dst, dstWidth);
}

static void hcscale_fast_c(SwsContext *c, int16_t *dst1, int16_t *dst2,
                           int dstWidth, const uint8_t *src1,
                           const uint8_t *src2, int srcW, int xInc)
{
    int i;
    unsigned int xpos=0;
    for (i=0;i<dstWidth;i++) {
        register unsigned int xx=xpos>>16;
        register unsigned int xalpha=(xpos&0xFFFF)>>9;
        dst1[i]=(src1[xx]*(xalpha^127)+src1[xx+1]*xalpha);
        dst2[i]=(src2[xx]*(xalpha^127)+src2[xx+1]*xalpha);
        xpos+=xInc;
    }
    for (i=dstWidth-1; (i*xInc)>>16 >=srcW-1; i--) {
        dst1[i] = src1[srcW-1]*128;
        dst2[i] = src2[srcW-1]*128;
    }
}

static av_always_inline void hcscale(SwsContext *c, int16_t *dst1, int16_t *dst2, int dstWidth,
                                     const uint8_t *src_in[4],
                                     int srcW, int xInc, const int16_t *hChrFilter,
                                     const int16_t *hChrFilterPos, int hChrFilterSize,
                                     uint8_t *formatConvBuffer, uint32_t *pal)
{
    const uint8_t *src1 = src_in[1], *src2 = src_in[2];
    if (c->chrToYV12) {
        uint8_t *buf2 = formatConvBuffer + FFALIGN(srcW*2+78, 16);
        c->chrToYV12(formatConvBuffer, buf2, src_in[0], src1, src2, srcW, pal);
        src1= formatConvBuffer;
        src2= buf2;
    } else if (c->readChrPlanar) {
        uint8_t *buf2 = formatConvBuffer + FFALIGN(srcW*2+78, 16);
        c->readChrPlanar(formatConvBuffer, buf2, src_in, srcW);
        src1= formatConvBuffer;
        src2= buf2;
    }

    if (!c->hcscale_fast) {
        c->hcScale(c, dst1, dstWidth, src1, hChrFilter, hChrFilterPos, hChrFilterSize);
        c->hcScale(c, dst2, dstWidth, src2, hChrFilter, hChrFilterPos, hChrFilterSize);
    } else { // fast bilinear upscale / crap downscale
        c->hcscale_fast(c, dst1, dst2, dstWidth, src1, src2, srcW, xInc);
    }

    if (c->chrConvertRange)
        c->chrConvertRange(dst1, dst2, dstWidth);
}

static av_always_inline void
find_c_packed_planar_out_funcs(SwsContext *c,
                               yuv2planar1_fn *yuv2plane1, yuv2planarX_fn *yuv2planeX,
                               yuv2interleavedX_fn *yuv2nv12cX,
                               yuv2packed1_fn *yuv2packed1, yuv2packed2_fn *yuv2packed2,
                               yuv2packedX_fn *yuv2packedX)
{
    enum PixelFormat dstFormat = c->dstFormat;

    if (is16BPS(dstFormat)) {
        *yuv2planeX = isBE(dstFormat) ? yuv2planeX_16BE_c  : yuv2planeX_16LE_c;
        *yuv2plane1 = isBE(dstFormat) ? yuv2plane1_16BE_c  : yuv2plane1_16LE_c;
    } else if (is9_OR_10BPS(dstFormat)) {
        if (av_pix_fmt_descriptors[dstFormat].comp[0].depth_minus1 == 8) {
            *yuv2planeX = isBE(dstFormat) ? yuv2planeX_9BE_c  : yuv2planeX_9LE_c;
            *yuv2plane1 = isBE(dstFormat) ? yuv2plane1_9BE_c  : yuv2plane1_9LE_c;
        } else {
            *yuv2planeX = isBE(dstFormat) ? yuv2planeX_10BE_c  : yuv2planeX_10LE_c;
            *yuv2plane1 = isBE(dstFormat) ? yuv2plane1_10BE_c  : yuv2plane1_10LE_c;
        }
    } else {
        *yuv2plane1 = yuv2plane1_8_c;
        *yuv2planeX = yuv2planeX_8_c;
        if (dstFormat == PIX_FMT_NV12 || dstFormat == PIX_FMT_NV21)
            *yuv2nv12cX = yuv2nv12cX_c;
    }

    if(c->flags & SWS_FULL_CHR_H_INT) {
        switch (dstFormat) {
            case PIX_FMT_RGBA:
#if CONFIG_SMALL
                *yuv2packedX = yuv2rgba32_full_X_c;
#else
#if CONFIG_SWSCALE_ALPHA
                if (c->alpPixBuf) {
                    *yuv2packedX = yuv2rgba32_full_X_c;
                } else
#endif /* CONFIG_SWSCALE_ALPHA */
                {
                    *yuv2packedX = yuv2rgbx32_full_X_c;
                }
#endif /* !CONFIG_SMALL */
                break;
            case PIX_FMT_ARGB:
#if CONFIG_SMALL
                *yuv2packedX = yuv2argb32_full_X_c;
#else
#if CONFIG_SWSCALE_ALPHA
                if (c->alpPixBuf) {
                    *yuv2packedX = yuv2argb32_full_X_c;
                } else
#endif /* CONFIG_SWSCALE_ALPHA */
                {
                    *yuv2packedX = yuv2xrgb32_full_X_c;
                }
#endif /* !CONFIG_SMALL */
                break;
            case PIX_FMT_BGRA:
#if CONFIG_SMALL
                *yuv2packedX = yuv2bgra32_full_X_c;
#else
#if CONFIG_SWSCALE_ALPHA
                if (c->alpPixBuf) {
                    *yuv2packedX = yuv2bgra32_full_X_c;
                } else
#endif /* CONFIG_SWSCALE_ALPHA */
                {
                    *yuv2packedX = yuv2bgrx32_full_X_c;
                }
#endif /* !CONFIG_SMALL */
                break;
            case PIX_FMT_ABGR:
#if CONFIG_SMALL
                *yuv2packedX = yuv2abgr32_full_X_c;
#else
#if CONFIG_SWSCALE_ALPHA
                if (c->alpPixBuf) {
                    *yuv2packedX = yuv2abgr32_full_X_c;
                } else
#endif /* CONFIG_SWSCALE_ALPHA */
                {
                    *yuv2packedX = yuv2xbgr32_full_X_c;
                }
#endif /* !CONFIG_SMALL */
                break;
            case PIX_FMT_RGB24:
            *yuv2packedX = yuv2rgb24_full_X_c;
            break;
        case PIX_FMT_BGR24:
            *yuv2packedX = yuv2bgr24_full_X_c;
            break;
        }
        if(!*yuv2packedX)
            goto YUV_PACKED;
    } else {
        YUV_PACKED:
        switch (dstFormat) {
        case PIX_FMT_RGB48LE:
            *yuv2packed1 = yuv2rgb48le_1_c;
            *yuv2packed2 = yuv2rgb48le_2_c;
            *yuv2packedX = yuv2rgb48le_X_c;
            break;
        case PIX_FMT_RGB48BE:
            *yuv2packed1 = yuv2rgb48be_1_c;
            *yuv2packed2 = yuv2rgb48be_2_c;
            *yuv2packedX = yuv2rgb48be_X_c;
            break;
        case PIX_FMT_BGR48LE:
            *yuv2packed1 = yuv2bgr48le_1_c;
            *yuv2packed2 = yuv2bgr48le_2_c;
            *yuv2packedX = yuv2bgr48le_X_c;
            break;
        case PIX_FMT_BGR48BE:
            *yuv2packed1 = yuv2bgr48be_1_c;
            *yuv2packed2 = yuv2bgr48be_2_c;
            *yuv2packedX = yuv2bgr48be_X_c;
            break;
        case PIX_FMT_RGB32:
        case PIX_FMT_BGR32:
#if CONFIG_SMALL
            *yuv2packed1 = yuv2rgb32_1_c;
            *yuv2packed2 = yuv2rgb32_2_c;
            *yuv2packedX = yuv2rgb32_X_c;
#else
#if CONFIG_SWSCALE_ALPHA
                if (c->alpPixBuf) {
                    *yuv2packed1 = yuv2rgba32_1_c;
                    *yuv2packed2 = yuv2rgba32_2_c;
                    *yuv2packedX = yuv2rgba32_X_c;
                } else
#endif /* CONFIG_SWSCALE_ALPHA */
                {
                    *yuv2packed1 = yuv2rgbx32_1_c;
                    *yuv2packed2 = yuv2rgbx32_2_c;
                    *yuv2packedX = yuv2rgbx32_X_c;
                }
#endif /* !CONFIG_SMALL */
            break;
        case PIX_FMT_RGB32_1:
        case PIX_FMT_BGR32_1:
#if CONFIG_SMALL
                *yuv2packed1 = yuv2rgb32_1_1_c;
                *yuv2packed2 = yuv2rgb32_1_2_c;
                *yuv2packedX = yuv2rgb32_1_X_c;
#else
#if CONFIG_SWSCALE_ALPHA
                if (c->alpPixBuf) {
                    *yuv2packed1 = yuv2rgba32_1_1_c;
                    *yuv2packed2 = yuv2rgba32_1_2_c;
                    *yuv2packedX = yuv2rgba32_1_X_c;
                } else
#endif /* CONFIG_SWSCALE_ALPHA */
                {
                    *yuv2packed1 = yuv2rgbx32_1_1_c;
                    *yuv2packed2 = yuv2rgbx32_1_2_c;
                    *yuv2packedX = yuv2rgbx32_1_X_c;
                }
#endif /* !CONFIG_SMALL */
                break;
        case PIX_FMT_RGB24:
            *yuv2packed1 = yuv2rgb24_1_c;
            *yuv2packed2 = yuv2rgb24_2_c;
            *yuv2packedX = yuv2rgb24_X_c;
            break;
        case PIX_FMT_BGR24:
            *yuv2packed1 = yuv2bgr24_1_c;
            *yuv2packed2 = yuv2bgr24_2_c;
            *yuv2packedX = yuv2bgr24_X_c;
            break;
        case PIX_FMT_RGB565LE:
        case PIX_FMT_RGB565BE:
        case PIX_FMT_BGR565LE:
        case PIX_FMT_BGR565BE:
            *yuv2packed1 = yuv2rgb16_1_c;
            *yuv2packed2 = yuv2rgb16_2_c;
            *yuv2packedX = yuv2rgb16_X_c;
            break;
        case PIX_FMT_RGB555LE:
        case PIX_FMT_RGB555BE:
        case PIX_FMT_BGR555LE:
        case PIX_FMT_BGR555BE:
            *yuv2packed1 = yuv2rgb15_1_c;
            *yuv2packed2 = yuv2rgb15_2_c;
            *yuv2packedX = yuv2rgb15_X_c;
            break;
        case PIX_FMT_RGB444LE:
        case PIX_FMT_RGB444BE:
        case PIX_FMT_BGR444LE:
        case PIX_FMT_BGR444BE:
            *yuv2packed1 = yuv2rgb12_1_c;
            *yuv2packed2 = yuv2rgb12_2_c;
            *yuv2packedX = yuv2rgb12_X_c;
            break;
        case PIX_FMT_RGB8:
        case PIX_FMT_BGR8:
            *yuv2packed1 = yuv2rgb8_1_c;
            *yuv2packed2 = yuv2rgb8_2_c;
            *yuv2packedX = yuv2rgb8_X_c;
            break;
        case PIX_FMT_RGB4:
        case PIX_FMT_BGR4:
            *yuv2packed1 = yuv2rgb4_1_c;
            *yuv2packed2 = yuv2rgb4_2_c;
            *yuv2packedX = yuv2rgb4_X_c;
            break;
        case PIX_FMT_RGB4_BYTE:
        case PIX_FMT_BGR4_BYTE:
            *yuv2packed1 = yuv2rgb4b_1_c;
            *yuv2packed2 = yuv2rgb4b_2_c;
            *yuv2packedX = yuv2rgb4b_X_c;
            break;
        }
    }
    switch (dstFormat) {
    case PIX_FMT_GRAY16BE:
        *yuv2packed1 = yuv2gray16BE_1_c;
        *yuv2packed2 = yuv2gray16BE_2_c;
        *yuv2packedX = yuv2gray16BE_X_c;
        break;
    case PIX_FMT_GRAY16LE:
        *yuv2packed1 = yuv2gray16LE_1_c;
        *yuv2packed2 = yuv2gray16LE_2_c;
        *yuv2packedX = yuv2gray16LE_X_c;
        break;
    case PIX_FMT_MONOWHITE:
        *yuv2packed1 = yuv2monowhite_1_c;
        *yuv2packed2 = yuv2monowhite_2_c;
        *yuv2packedX = yuv2monowhite_X_c;
        break;
    case PIX_FMT_MONOBLACK:
        *yuv2packed1 = yuv2monoblack_1_c;
        *yuv2packed2 = yuv2monoblack_2_c;
        *yuv2packedX = yuv2monoblack_X_c;
        break;
    case PIX_FMT_YUYV422:
        *yuv2packed1 = yuv2yuyv422_1_c;
        *yuv2packed2 = yuv2yuyv422_2_c;
        *yuv2packedX = yuv2yuyv422_X_c;
        break;
    case PIX_FMT_UYVY422:
        *yuv2packed1 = yuv2uyvy422_1_c;
        *yuv2packed2 = yuv2uyvy422_2_c;
        *yuv2packedX = yuv2uyvy422_X_c;
        break;
    }
}

#define DEBUG_SWSCALE_BUFFERS 0
#define DEBUG_BUFFERS(...) if (DEBUG_SWSCALE_BUFFERS) av_log(c, AV_LOG_DEBUG, __VA_ARGS__)

static int swScale(SwsContext *c, const uint8_t* src[],
                   int srcStride[], int srcSliceY,
                   int srcSliceH, uint8_t* dst[], int dstStride[])
{
    /* load a few things into local vars to make the code more readable? and faster */
    const int srcW= c->srcW;
    const int dstW= c->dstW;
    const int dstH= c->dstH;
    const int chrDstW= c->chrDstW;
    const int chrSrcW= c->chrSrcW;
    const int lumXInc= c->lumXInc;
    const int chrXInc= c->chrXInc;
    const enum PixelFormat dstFormat= c->dstFormat;
    const int flags= c->flags;
    int16_t *vLumFilterPos= c->vLumFilterPos;
    int16_t *vChrFilterPos= c->vChrFilterPos;
    int16_t *hLumFilterPos= c->hLumFilterPos;
    int16_t *hChrFilterPos= c->hChrFilterPos;
    int16_t *hLumFilter= c->hLumFilter;
    int16_t *hChrFilter= c->hChrFilter;
    int32_t *lumMmxFilter= c->lumMmxFilter;
    int32_t *chrMmxFilter= c->chrMmxFilter;
    int32_t av_unused *alpMmxFilter= c->alpMmxFilter;
    const int vLumFilterSize= c->vLumFilterSize;
    const int vChrFilterSize= c->vChrFilterSize;
    const int hLumFilterSize= c->hLumFilterSize;
    const int hChrFilterSize= c->hChrFilterSize;
    int16_t **lumPixBuf= c->lumPixBuf;
    int16_t **chrUPixBuf= c->chrUPixBuf;
    int16_t **chrVPixBuf= c->chrVPixBuf;
    int16_t **alpPixBuf= c->alpPixBuf;
    const int vLumBufSize= c->vLumBufSize;
    const int vChrBufSize= c->vChrBufSize;
    uint8_t *formatConvBuffer= c->formatConvBuffer;
    const int chrSrcSliceY= srcSliceY >> c->chrSrcVSubSample;
    const int chrSrcSliceH= -((-srcSliceH) >> c->chrSrcVSubSample);
    int lastDstY;
    uint32_t *pal=c->pal_yuv;
    int should_dither= isNBPS(c->srcFormat) || is16BPS(c->srcFormat);

    yuv2planar1_fn yuv2plane1 = c->yuv2plane1;
    yuv2planarX_fn yuv2planeX = c->yuv2planeX;
    yuv2interleavedX_fn yuv2nv12cX = c->yuv2nv12cX;
    yuv2packed1_fn yuv2packed1 = c->yuv2packed1;
    yuv2packed2_fn yuv2packed2 = c->yuv2packed2;
    yuv2packedX_fn yuv2packedX = c->yuv2packedX;

    /* vars which will change and which we need to store back in the context */
    int dstY= c->dstY;
    int lumBufIndex= c->lumBufIndex;
    int chrBufIndex= c->chrBufIndex;
    int lastInLumBuf= c->lastInLumBuf;
    int lastInChrBuf= c->lastInChrBuf;

    if (isPacked(c->srcFormat)) {
        src[0]=
        src[1]=
        src[2]=
        src[3]= src[0];
        srcStride[0]=
        srcStride[1]=
        srcStride[2]=
        srcStride[3]= srcStride[0];
    }
    srcStride[1]<<= c->vChrDrop;
    srcStride[2]<<= c->vChrDrop;

    DEBUG_BUFFERS("swScale() %p[%d] %p[%d] %p[%d] %p[%d] -> %p[%d] %p[%d] %p[%d] %p[%d]\n",
                  src[0], srcStride[0], src[1], srcStride[1], src[2], srcStride[2], src[3], srcStride[3],
                  dst[0], dstStride[0], dst[1], dstStride[1], dst[2], dstStride[2], dst[3], dstStride[3]);
    DEBUG_BUFFERS("srcSliceY: %d srcSliceH: %d dstY: %d dstH: %d\n",
                   srcSliceY,    srcSliceH,    dstY,    dstH);
    DEBUG_BUFFERS("vLumFilterSize: %d vLumBufSize: %d vChrFilterSize: %d vChrBufSize: %d\n",
                   vLumFilterSize,    vLumBufSize,    vChrFilterSize,    vChrBufSize);

    if (dstStride[0]%16 !=0 || dstStride[1]%16 !=0 || dstStride[2]%16 !=0 || dstStride[3]%16 != 0) {
        static int warnedAlready=0; //FIXME move this into the context perhaps
        if (flags & SWS_PRINT_INFO && !warnedAlready) {
            av_log(c, AV_LOG_WARNING, "Warning: dstStride is not aligned!\n"
                   "         ->cannot do aligned memory accesses anymore\n");
            warnedAlready=1;
        }
    }

    if ((int)dst[0]%16 || (int)dst[1]%16 || (int)dst[2]%16 || (int)src[0]%16 || (int)src[1]%16 || (int)src[2]%16
        || dstStride[0]%16 || dstStride[1]%16 || dstStride[2]%16 || dstStride[3]%16
        || srcStride[0]%16 || srcStride[1]%16 || srcStride[2]%16 || srcStride[3]%16
    ) {
        static int warnedAlready=0;
        int cpu_flags = av_get_cpu_flags();
        if (HAVE_MMX2 && (cpu_flags & AV_CPU_FLAG_SSE2) && !warnedAlready){
            av_log(c, AV_LOG_WARNING, "Warning: data is not aligned! This can lead to a speedloss\n");
            warnedAlready=1;
        }
    }

    /* Note the user might start scaling the picture in the middle so this
       will not get executed. This is not really intended but works
       currently, so people might do it. */
    if (srcSliceY ==0) {
        lumBufIndex=-1;
        chrBufIndex=-1;
        dstY=0;
        lastInLumBuf= -1;
        lastInChrBuf= -1;
    }

    if (!should_dither) {
        c->chrDither8 = c->lumDither8 = ff_sws_pb_64;
    }
    lastDstY= dstY;

    for (;dstY < dstH; dstY++) {
        const int chrDstY= dstY>>c->chrDstVSubSample;
        uint8_t *dest[4] = {
            dst[0] + dstStride[0] * dstY,
            dst[1] + dstStride[1] * chrDstY,
            dst[2] + dstStride[2] * chrDstY,
            (CONFIG_SWSCALE_ALPHA && alpPixBuf) ? dst[3] + dstStride[3] * dstY : NULL,
        };
        int use_mmx_vfilter= c->use_mmx_vfilter;

        const int firstLumSrcY= vLumFilterPos[dstY]; //First line needed as input
        const int firstLumSrcY2= vLumFilterPos[FFMIN(dstY | ((1<<c->chrDstVSubSample) - 1), dstH-1)];
        const int firstChrSrcY= vChrFilterPos[chrDstY]; //First line needed as input
        int lastLumSrcY= firstLumSrcY + vLumFilterSize -1; // Last line needed as input
        int lastLumSrcY2=firstLumSrcY2+ vLumFilterSize -1; // Last line needed as input
        int lastChrSrcY= firstChrSrcY + vChrFilterSize -1; // Last line needed as input
        int enough_lines;

        //handle holes (FAST_BILINEAR & weird filters)
        if (firstLumSrcY > lastInLumBuf) lastInLumBuf= firstLumSrcY-1;
        if (firstChrSrcY > lastInChrBuf) lastInChrBuf= firstChrSrcY-1;
        assert(firstLumSrcY >= lastInLumBuf - vLumBufSize + 1);
        assert(firstChrSrcY >= lastInChrBuf - vChrBufSize + 1);

        DEBUG_BUFFERS("dstY: %d\n", dstY);
        DEBUG_BUFFERS("\tfirstLumSrcY: %d lastLumSrcY: %d lastInLumBuf: %d\n",
                         firstLumSrcY,    lastLumSrcY,    lastInLumBuf);
        DEBUG_BUFFERS("\tfirstChrSrcY: %d lastChrSrcY: %d lastInChrBuf: %d\n",
                         firstChrSrcY,    lastChrSrcY,    lastInChrBuf);

        // Do we have enough lines in this slice to output the dstY line
        enough_lines = lastLumSrcY2 < srcSliceY + srcSliceH && lastChrSrcY < -((-srcSliceY - srcSliceH)>>c->chrSrcVSubSample);

        if (!enough_lines) {
            lastLumSrcY = srcSliceY + srcSliceH - 1;
            lastChrSrcY = chrSrcSliceY + chrSrcSliceH - 1;
            DEBUG_BUFFERS("buffering slice: lastLumSrcY %d lastChrSrcY %d\n",
                                            lastLumSrcY, lastChrSrcY);
        }

        //Do horizontal scaling
        while(lastInLumBuf < lastLumSrcY) {
            const uint8_t *src1[4] = {
                src[0] + (lastInLumBuf + 1 - srcSliceY) * srcStride[0],
                src[1] + (lastInLumBuf + 1 - srcSliceY) * srcStride[1],
                src[2] + (lastInLumBuf + 1 - srcSliceY) * srcStride[2],
                src[3] + (lastInLumBuf + 1 - srcSliceY) * srcStride[3],
            };
            lumBufIndex++;
            assert(lumBufIndex < 2*vLumBufSize);
            assert(lastInLumBuf + 1 - srcSliceY < srcSliceH);
            assert(lastInLumBuf + 1 - srcSliceY >= 0);
            hyscale(c, lumPixBuf[ lumBufIndex ], dstW, src1, srcW, lumXInc,
                    hLumFilter, hLumFilterPos, hLumFilterSize,
                    formatConvBuffer,
                    pal, 0);
            if (CONFIG_SWSCALE_ALPHA && alpPixBuf)
                hyscale(c, alpPixBuf[ lumBufIndex ], dstW, src1, srcW,
                        lumXInc, hLumFilter, hLumFilterPos, hLumFilterSize,
                        formatConvBuffer,
                        pal, 1);
            lastInLumBuf++;
            DEBUG_BUFFERS("\t\tlumBufIndex %d: lastInLumBuf: %d\n",
                               lumBufIndex,    lastInLumBuf);
        }
        while(lastInChrBuf < lastChrSrcY) {
            const uint8_t *src1[4] = {
                src[0] + (lastInChrBuf + 1 - chrSrcSliceY) * srcStride[0],
                src[1] + (lastInChrBuf + 1 - chrSrcSliceY) * srcStride[1],
                src[2] + (lastInChrBuf + 1 - chrSrcSliceY) * srcStride[2],
                src[3] + (lastInChrBuf + 1 - chrSrcSliceY) * srcStride[3],
            };
            chrBufIndex++;
            assert(chrBufIndex < 2*vChrBufSize);
            assert(lastInChrBuf + 1 - chrSrcSliceY < (chrSrcSliceH));
            assert(lastInChrBuf + 1 - chrSrcSliceY >= 0);
            //FIXME replace parameters through context struct (some at least)

            if (c->needs_hcscale)
                hcscale(c, chrUPixBuf[chrBufIndex], chrVPixBuf[chrBufIndex],
                          chrDstW, src1, chrSrcW, chrXInc,
                          hChrFilter, hChrFilterPos, hChrFilterSize,
                          formatConvBuffer, pal);
            lastInChrBuf++;
            DEBUG_BUFFERS("\t\tchrBufIndex %d: lastInChrBuf: %d\n",
                               chrBufIndex,    lastInChrBuf);
        }
        //wrap buf index around to stay inside the ring buffer
        if (lumBufIndex >= vLumBufSize) lumBufIndex-= vLumBufSize;
        if (chrBufIndex >= vChrBufSize) chrBufIndex-= vChrBufSize;
        if (!enough_lines)
            break; //we can't output a dstY line so let's try with the next slice

#if HAVE_MMX
        updateMMXDitherTables(c, dstY, lumBufIndex, chrBufIndex, lastInLumBuf, lastInChrBuf);
#endif
        if (should_dither) {
            c->chrDither8 = dither_8x8_128[chrDstY & 7];
            c->lumDither8 = dither_8x8_128[dstY & 7];
        }
        if (dstY >= dstH-2) {
            // hmm looks like we can't use MMX here without overwriting this array's tail
            find_c_packed_planar_out_funcs(c, &yuv2plane1, &yuv2planeX,  &yuv2nv12cX,
                                           &yuv2packed1, &yuv2packed2, &yuv2packedX);
            use_mmx_vfilter= 0;
        }

        {
            const int16_t **lumSrcPtr= (const int16_t **)(void*) lumPixBuf + lumBufIndex + firstLumSrcY - lastInLumBuf + vLumBufSize;
            const int16_t **chrUSrcPtr= (const int16_t **)(void*) chrUPixBuf + chrBufIndex + firstChrSrcY - lastInChrBuf + vChrBufSize;
            const int16_t **chrVSrcPtr= (const int16_t **)(void*) chrVPixBuf + chrBufIndex + firstChrSrcY - lastInChrBuf + vChrBufSize;
            const int16_t **alpSrcPtr= (CONFIG_SWSCALE_ALPHA && alpPixBuf) ? (const int16_t **)(void*) alpPixBuf + lumBufIndex + firstLumSrcY - lastInLumBuf + vLumBufSize : NULL;
            int16_t *vLumFilter= c->vLumFilter;
            int16_t *vChrFilter= c->vChrFilter;

            if (isPlanarYUV(dstFormat) || dstFormat==PIX_FMT_GRAY8) { //YV12 like
                const int chrSkipMask= (1<<c->chrDstVSubSample)-1;

                vLumFilter +=    dstY * vLumFilterSize;
                vChrFilter += chrDstY * vChrFilterSize;

                av_assert0(use_mmx_vfilter != (
                               yuv2planeX == yuv2planeX_10BE_c
                            || yuv2planeX == yuv2planeX_10LE_c
                            || yuv2planeX == yuv2planeX_9BE_c
                            || yuv2planeX == yuv2planeX_9LE_c
                            || yuv2planeX == yuv2planeX_16BE_c
                            || yuv2planeX == yuv2planeX_16LE_c
                            || yuv2planeX == yuv2planeX_8_c) || !ARCH_X86);

                if(use_mmx_vfilter){
                    vLumFilter= c->lumMmxFilter;
                    vChrFilter= c->chrMmxFilter;
                }

                if (vLumFilterSize == 1) {
                    yuv2plane1(lumSrcPtr[0], dest[0], dstW, c->lumDither8, 0);
                } else {
                    yuv2planeX(vLumFilter, vLumFilterSize,
                               lumSrcPtr, dest[0], dstW, c->lumDither8, 0);
                }

                if (!((dstY&chrSkipMask) || isGray(dstFormat))) {
                    if (yuv2nv12cX) {
                        yuv2nv12cX(c, vChrFilter, vChrFilterSize, chrUSrcPtr, chrVSrcPtr, dest[1], chrDstW);
                    } else if (vChrFilterSize == 1) {
                        yuv2plane1(chrUSrcPtr[0], dest[1], chrDstW, c->chrDither8, 0);
                        yuv2plane1(chrVSrcPtr[0], dest[2], chrDstW, c->chrDither8, 3);
                    } else {
                        yuv2planeX(vChrFilter, vChrFilterSize,
                                   chrUSrcPtr, dest[1], chrDstW, c->chrDither8, 0);
                        yuv2planeX(vChrFilter, vChrFilterSize,
                                   chrVSrcPtr, dest[2], chrDstW, c->chrDither8, use_mmx_vfilter ? (c->uv_offx2 >> 1) : 3);
                    }
                }

                if (CONFIG_SWSCALE_ALPHA && alpPixBuf){
                    if(use_mmx_vfilter){
                        vLumFilter= c->alpMmxFilter;
                    }
                    if (vLumFilterSize == 1) {
                        yuv2plane1(alpSrcPtr[0], dest[3], dstW, c->lumDither8, 0);
                    } else {
                        yuv2planeX(vLumFilter, vLumFilterSize,
                                   alpSrcPtr, dest[3], dstW, c->lumDither8, 0);
                    }
                }
            } else {
                assert(lumSrcPtr  + vLumFilterSize - 1 < lumPixBuf  + vLumBufSize*2);
                assert(chrUSrcPtr + vChrFilterSize - 1 < chrUPixBuf + vChrBufSize*2);
                if (c->yuv2packed1 && vLumFilterSize == 1 && vChrFilterSize == 2) { //unscaled RGB
                    int chrAlpha = vChrFilter[2 * dstY + 1];
                    yuv2packed1(c, *lumSrcPtr, chrUSrcPtr, chrVSrcPtr,
                                alpPixBuf ? *alpSrcPtr : NULL,
                                dest[0], dstW, chrAlpha, dstY);
                } else if (c->yuv2packed2 && vLumFilterSize == 2 && vChrFilterSize == 2) { //bilinear upscale RGB
                    int lumAlpha = vLumFilter[2 * dstY + 1];
                    int chrAlpha = vChrFilter[2 * dstY + 1];
                    lumMmxFilter[2] =
                    lumMmxFilter[3] = vLumFilter[2 * dstY   ] * 0x10001;
                    chrMmxFilter[2] =
                    chrMmxFilter[3] = vChrFilter[2 * chrDstY] * 0x10001;
                    yuv2packed2(c, lumSrcPtr, chrUSrcPtr, chrVSrcPtr,
                                alpPixBuf ? alpSrcPtr : NULL,
                                dest[0], dstW, lumAlpha, chrAlpha, dstY);
                } else { //general RGB
                    yuv2packedX(c, vLumFilter + dstY * vLumFilterSize,
                                lumSrcPtr, vLumFilterSize,
                                vChrFilter + dstY * vChrFilterSize,
                                chrUSrcPtr, chrVSrcPtr, vChrFilterSize,
                                alpSrcPtr, dest[0], dstW, dstY);
                }
            }
        }
    }

<<<<<<< HEAD
    if (isPlanarYUV(dstFormat) && isALPHA(dstFormat) && !alpPixBuf)
=======
    if (isPlanar(dstFormat) && isALPHA(dstFormat) && !alpPixBuf)
>>>>>>> d7edd359
        fillPlane(dst[3], dstStride[3], dstW, dstY-lastDstY, lastDstY, 255);

#if HAVE_MMX2
    if (av_get_cpu_flags() & AV_CPU_FLAG_MMX2)
        __asm__ volatile("sfence":::"memory");
#endif
    emms_c();

    /* store changed local vars back in the context */
    c->dstY= dstY;
    c->lumBufIndex= lumBufIndex;
    c->chrBufIndex= chrBufIndex;
    c->lastInLumBuf= lastInLumBuf;
    c->lastInChrBuf= lastInChrBuf;

    return dstY - lastDstY;
}

static av_cold void sws_init_swScale_c(SwsContext *c)
{
    enum PixelFormat srcFormat = c->srcFormat;

    find_c_packed_planar_out_funcs(c, &c->yuv2plane1, &c->yuv2planeX,
                                   &c->yuv2nv12cX, &c->yuv2packed1, &c->yuv2packed2,
                                   &c->yuv2packedX);

    c->chrToYV12 = NULL;
    switch(srcFormat) {
        case PIX_FMT_YUYV422  : c->chrToYV12 = yuy2ToUV_c; break;
        case PIX_FMT_UYVY422  : c->chrToYV12 = uyvyToUV_c; break;
        case PIX_FMT_NV12     : c->chrToYV12 = nv12ToUV_c; break;
        case PIX_FMT_NV21     : c->chrToYV12 = nv21ToUV_c; break;
        case PIX_FMT_RGB8     :
        case PIX_FMT_BGR8     :
        case PIX_FMT_PAL8     :
        case PIX_FMT_BGR4_BYTE:
        case PIX_FMT_RGB4_BYTE: c->chrToYV12 = palToUV_c; break;
        case PIX_FMT_GBRP9LE:
        case PIX_FMT_GBRP10LE:
        case PIX_FMT_GBRP16LE:  c->readChrPlanar = planar_rgb16le_to_uv; break;
        case PIX_FMT_GBRP9BE:
        case PIX_FMT_GBRP10BE:
        case PIX_FMT_GBRP16BE:  c->readChrPlanar = planar_rgb16be_to_uv; break;
        case PIX_FMT_GBRP:      c->readChrPlanar = planar_rgb_to_uv; break;
#if HAVE_BIGENDIAN
        case PIX_FMT_YUV444P9LE:
        case PIX_FMT_YUV422P9LE:
        case PIX_FMT_YUV420P9LE:
        case PIX_FMT_YUV422P10LE:
        case PIX_FMT_YUV420P10LE:
        case PIX_FMT_YUV444P10LE:
        case PIX_FMT_YUV420P16LE:
        case PIX_FMT_YUV422P16LE:
        case PIX_FMT_YUV444P16LE: c->chrToYV12 = bswap16UV_c; break;
#else
        case PIX_FMT_YUV444P9BE:
        case PIX_FMT_YUV422P9BE:
        case PIX_FMT_YUV420P9BE:
        case PIX_FMT_YUV444P10BE:
        case PIX_FMT_YUV422P10BE:
        case PIX_FMT_YUV420P10BE:
        case PIX_FMT_YUV420P16BE:
        case PIX_FMT_YUV422P16BE:
        case PIX_FMT_YUV444P16BE: c->chrToYV12 = bswap16UV_c; break;
#endif
    }
    if (c->chrSrcHSubSample) {
        switch(srcFormat) {
        case PIX_FMT_RGB48BE : c->chrToYV12 = rgb48BEToUV_half_c; break;
        case PIX_FMT_RGB48LE : c->chrToYV12 = rgb48LEToUV_half_c; break;
        case PIX_FMT_BGR48BE : c->chrToYV12 = bgr48BEToUV_half_c; break;
        case PIX_FMT_BGR48LE : c->chrToYV12 = bgr48LEToUV_half_c; break;
        case PIX_FMT_RGB32   : c->chrToYV12 = bgr32ToUV_half_c;   break;
        case PIX_FMT_RGB32_1 : c->chrToYV12 = bgr321ToUV_half_c;  break;
        case PIX_FMT_BGR24   : c->chrToYV12 = bgr24ToUV_half_c;   break;
        case PIX_FMT_BGR565LE: c->chrToYV12 = bgr16leToUV_half_c; break;
        case PIX_FMT_BGR565BE: c->chrToYV12 = bgr16beToUV_half_c; break;
        case PIX_FMT_BGR555LE: c->chrToYV12 = bgr15leToUV_half_c; break;
        case PIX_FMT_BGR555BE: c->chrToYV12 = bgr15beToUV_half_c; break;
        case PIX_FMT_BGR444LE: c->chrToYV12 = bgr12leToUV_half_c; break;
        case PIX_FMT_BGR444BE: c->chrToYV12 = bgr12beToUV_half_c; break;
        case PIX_FMT_BGR32   : c->chrToYV12 = rgb32ToUV_half_c;   break;
        case PIX_FMT_BGR32_1 : c->chrToYV12 = rgb321ToUV_half_c;  break;
        case PIX_FMT_RGB24   : c->chrToYV12 = rgb24ToUV_half_c;   break;
        case PIX_FMT_RGB565LE: c->chrToYV12 = rgb16leToUV_half_c; break;
        case PIX_FMT_RGB565BE: c->chrToYV12 = rgb16beToUV_half_c; break;
        case PIX_FMT_RGB555LE: c->chrToYV12 = rgb15leToUV_half_c; break;
        case PIX_FMT_RGB555BE: c->chrToYV12 = rgb15beToUV_half_c; break;
        case PIX_FMT_GBR24P  : c->chrToYV12 = gbr24pToUV_half_c;  break;
        case PIX_FMT_RGB444LE: c->chrToYV12 = rgb12leToUV_half_c; break;
        case PIX_FMT_RGB444BE: c->chrToYV12 = rgb12beToUV_half_c; break;
        }
    } else {
        switch(srcFormat) {
        case PIX_FMT_RGB48BE : c->chrToYV12 = rgb48BEToUV_c; break;
        case PIX_FMT_RGB48LE : c->chrToYV12 = rgb48LEToUV_c; break;
        case PIX_FMT_BGR48BE : c->chrToYV12 = bgr48BEToUV_c; break;
        case PIX_FMT_BGR48LE : c->chrToYV12 = bgr48LEToUV_c; break;
        case PIX_FMT_RGB32   : c->chrToYV12 = bgr32ToUV_c;   break;
        case PIX_FMT_RGB32_1 : c->chrToYV12 = bgr321ToUV_c;  break;
        case PIX_FMT_BGR24   : c->chrToYV12 = bgr24ToUV_c;   break;
        case PIX_FMT_BGR565LE: c->chrToYV12 = bgr16leToUV_c; break;
        case PIX_FMT_BGR565BE: c->chrToYV12 = bgr16beToUV_c; break;
        case PIX_FMT_BGR555LE: c->chrToYV12 = bgr15leToUV_c; break;
        case PIX_FMT_BGR555BE: c->chrToYV12 = bgr15beToUV_c; break;
        case PIX_FMT_BGR444LE: c->chrToYV12 = bgr12leToUV_c; break;
        case PIX_FMT_BGR444BE: c->chrToYV12 = bgr12beToUV_c; break;
        case PIX_FMT_BGR32   : c->chrToYV12 = rgb32ToUV_c;   break;
        case PIX_FMT_BGR32_1 : c->chrToYV12 = rgb321ToUV_c;  break;
        case PIX_FMT_RGB24   : c->chrToYV12 = rgb24ToUV_c;   break;
        case PIX_FMT_RGB565LE: c->chrToYV12 = rgb16leToUV_c; break;
        case PIX_FMT_RGB565BE: c->chrToYV12 = rgb16beToUV_c; break;
        case PIX_FMT_RGB555LE: c->chrToYV12 = rgb15leToUV_c; break;
        case PIX_FMT_RGB555BE: c->chrToYV12 = rgb15beToUV_c; break;
        case PIX_FMT_RGB444LE: c->chrToYV12 = rgb12leToUV_c; break;
        case PIX_FMT_RGB444BE: c->chrToYV12 = rgb12beToUV_c; break;
        }
    }

    c->lumToYV12 = NULL;
    c->alpToYV12 = NULL;
    switch (srcFormat) {
    case PIX_FMT_GBRP9LE:
    case PIX_FMT_GBRP10LE:
    case PIX_FMT_GBRP16LE: c->readLumPlanar = planar_rgb16le_to_y; break;
    case PIX_FMT_GBRP9BE:
    case PIX_FMT_GBRP10BE:
    case PIX_FMT_GBRP16BE: c->readLumPlanar = planar_rgb16be_to_y; break;
    case PIX_FMT_GBRP:     c->readLumPlanar = planar_rgb_to_y; break;
#if HAVE_BIGENDIAN
    case PIX_FMT_YUV444P9LE:
    case PIX_FMT_YUV422P9LE:
    case PIX_FMT_YUV420P9LE:
    case PIX_FMT_YUV422P10LE:
    case PIX_FMT_YUV420P10LE:
    case PIX_FMT_YUV444P10LE:
    case PIX_FMT_YUV420P16LE:
    case PIX_FMT_YUV422P16LE:
    case PIX_FMT_YUV444P16LE:
    case PIX_FMT_GRAY16LE: c->lumToYV12 = bswap16Y_c; break;
#else
    case PIX_FMT_YUV444P9BE:
    case PIX_FMT_YUV422P9BE:
    case PIX_FMT_YUV420P9BE:
    case PIX_FMT_YUV444P10BE:
    case PIX_FMT_YUV422P10BE:
    case PIX_FMT_YUV420P10BE:
    case PIX_FMT_YUV420P16BE:
    case PIX_FMT_YUV422P16BE:
    case PIX_FMT_YUV444P16BE:
    case PIX_FMT_GRAY16BE: c->lumToYV12 = bswap16Y_c; break;
#endif
    case PIX_FMT_YUYV422  :
    case PIX_FMT_Y400A    : c->lumToYV12 = yuy2ToY_c; break;
    case PIX_FMT_UYVY422  : c->lumToYV12 = uyvyToY_c;    break;
    case PIX_FMT_BGR24    : c->lumToYV12 = bgr24ToY_c;   break;
    case PIX_FMT_BGR565LE : c->lumToYV12 = bgr16leToY_c; break;
    case PIX_FMT_BGR565BE : c->lumToYV12 = bgr16beToY_c; break;
    case PIX_FMT_BGR555LE : c->lumToYV12 = bgr15leToY_c; break;
    case PIX_FMT_BGR555BE : c->lumToYV12 = bgr15beToY_c; break;
    case PIX_FMT_BGR444LE : c->lumToYV12 = bgr12leToY_c; break;
    case PIX_FMT_BGR444BE : c->lumToYV12 = bgr12beToY_c; break;
    case PIX_FMT_RGB24    : c->lumToYV12 = rgb24ToY_c;   break;
    case PIX_FMT_RGB565LE : c->lumToYV12 = rgb16leToY_c; break;
    case PIX_FMT_RGB565BE : c->lumToYV12 = rgb16beToY_c; break;
    case PIX_FMT_RGB555LE : c->lumToYV12 = rgb15leToY_c; break;
    case PIX_FMT_RGB555BE : c->lumToYV12 = rgb15beToY_c; break;
    case PIX_FMT_RGB444LE : c->lumToYV12 = rgb12leToY_c; break;
    case PIX_FMT_RGB444BE : c->lumToYV12 = rgb12beToY_c; break;
    case PIX_FMT_RGB8     :
    case PIX_FMT_BGR8     :
    case PIX_FMT_PAL8     :
    case PIX_FMT_BGR4_BYTE:
    case PIX_FMT_RGB4_BYTE: c->lumToYV12 = palToY_c; break;
    case PIX_FMT_MONOBLACK: c->lumToYV12 = monoblack2Y_c; break;
    case PIX_FMT_MONOWHITE: c->lumToYV12 = monowhite2Y_c; break;
    case PIX_FMT_RGB32  : c->lumToYV12 = bgr32ToY_c;  break;
    case PIX_FMT_RGB32_1: c->lumToYV12 = bgr321ToY_c; break;
    case PIX_FMT_BGR32  : c->lumToYV12 = rgb32ToY_c;  break;
    case PIX_FMT_BGR32_1: c->lumToYV12 = rgb321ToY_c; break;
    case PIX_FMT_RGB48BE: c->lumToYV12 = rgb48BEToY_c; break;
    case PIX_FMT_RGB48LE: c->lumToYV12 = rgb48LEToY_c; break;
    case PIX_FMT_BGR48BE: c->lumToYV12 = bgr48BEToY_c; break;
    case PIX_FMT_BGR48LE: c->lumToYV12 = bgr48LEToY_c; break;
    }
    if (c->alpPixBuf) {
        switch (srcFormat) {
        case PIX_FMT_BGRA:
        case PIX_FMT_RGBA:  c->alpToYV12 = rgbaToA_c; break;
        case PIX_FMT_ABGR:
        case PIX_FMT_ARGB:  c->alpToYV12 = abgrToA_c; break;
        case PIX_FMT_Y400A: c->alpToYV12 = uyvyToY_c; break;
        case PIX_FMT_PAL8 : c->alpToYV12 = palToA_c; break;
        }
    }


    if (c->srcBpc == 8) {
        if (c->dstBpc <= 10) {
            c->hyScale = c->hcScale = hScale8To15_c;
            if (c->flags & SWS_FAST_BILINEAR) {
                c->hyscale_fast = hyscale_fast_c;
                c->hcscale_fast = hcscale_fast_c;
            }
        } else {
            c->hyScale = c->hcScale = hScale8To19_c;
        }
    } else {
        c->hyScale = c->hcScale = c->dstBpc > 10 ? hScale16To19_c : hScale16To15_c;
    }

    if (c->srcRange != c->dstRange && !isAnyRGB(c->dstFormat)) {
        if (c->dstBpc <= 10) {
            if (c->srcRange) {
                c->lumConvertRange = lumRangeFromJpeg_c;
                c->chrConvertRange = chrRangeFromJpeg_c;
            } else {
                c->lumConvertRange = lumRangeToJpeg_c;
                c->chrConvertRange = chrRangeToJpeg_c;
            }
        } else {
            if (c->srcRange) {
                c->lumConvertRange = lumRangeFromJpeg16_c;
                c->chrConvertRange = chrRangeFromJpeg16_c;
            } else {
                c->lumConvertRange = lumRangeToJpeg16_c;
                c->chrConvertRange = chrRangeToJpeg16_c;
            }
        }
    }

    if (!(isGray(srcFormat) || isGray(c->dstFormat) ||
          srcFormat == PIX_FMT_MONOBLACK || srcFormat == PIX_FMT_MONOWHITE))
        c->needs_hcscale = 1;
}

SwsFunc ff_getSwsFunc(SwsContext *c)
{
    sws_init_swScale_c(c);

    if (HAVE_MMX)
        ff_sws_init_swScale_mmx(c);
    if (HAVE_ALTIVEC)
        ff_sws_init_swScale_altivec(c);

    return swScale;
}<|MERGE_RESOLUTION|>--- conflicted
+++ resolved
@@ -2804,11 +2804,7 @@
         }
     }
 
-<<<<<<< HEAD
-    if (isPlanarYUV(dstFormat) && isALPHA(dstFormat) && !alpPixBuf)
-=======
     if (isPlanar(dstFormat) && isALPHA(dstFormat) && !alpPixBuf)
->>>>>>> d7edd359
         fillPlane(dst[3], dstStride[3], dstW, dstY-lastDstY, lastDstY, 255);
 
 #if HAVE_MMX2
