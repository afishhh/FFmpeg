LIBRARIES-$(CONFIG_AVUTIL)     += libavutil
LIBRARIES-$(CONFIG_SWSCALE)    += libswscale
LIBRARIES-$(CONFIG_SWRESAMPLE) += libswresample
LIBRARIES-$(CONFIG_AVCODEC)    += libavcodec
LIBRARIES-$(CONFIG_AVFORMAT)   += libavformat
LIBRARIES-$(CONFIG_AVDEVICE)   += libavdevice
LIBRARIES-$(CONFIG_AVFILTER)   += libavfilter

COMPONENTS-$(CONFIG_AVUTIL)     += ffmpeg-utils
COMPONENTS-$(CONFIG_SWSCALE)    += ffmpeg-scaler
COMPONENTS-$(CONFIG_SWRESAMPLE) += ffmpeg-resampler
COMPONENTS-$(CONFIG_AVCODEC)    += ffmpeg-codecs ffmpeg-bitstream-filters
COMPONENTS-$(CONFIG_AVFORMAT)   += ffmpeg-formats ffmpeg-protocols
COMPONENTS-$(CONFIG_AVDEVICE)   += ffmpeg-devices
COMPONENTS-$(CONFIG_AVFILTER)   += ffmpeg-filters

MANPAGES1   = $(AVPROGS-yes:%=doc/%.1)    $(AVPROGS-yes:%=doc/%-all.1)    $(COMPONENTS-yes:%=doc/%.1)
MANPAGES3   = $(LIBRARIES-yes:%=doc/%.3)
MANPAGES    = $(MANPAGES1) $(MANPAGES3)
PODPAGES    = $(AVPROGS-yes:%=doc/%.pod)  $(AVPROGS-yes:%=doc/%-all.pod)  $(COMPONENTS-yes:%=doc/%.pod)  $(LIBRARIES-yes:%=doc/%.pod)
HTMLPAGES   = $(AVPROGS-yes:%=doc/%.html) $(AVPROGS-yes:%=doc/%-all.html) $(COMPONENTS-yes:%=doc/%.html) $(LIBRARIES-yes:%=doc/%.html) \
              doc/developer.html                                        \
              doc/faq.html                                              \
              doc/fate.html                                             \
              doc/general.html                                          \
              doc/git-howto.html                                        \
              doc/nut.html                                              \
              doc/platform.html                                         \

TXTPAGES    = doc/fate.txt                                              \


DOCS-$(CONFIG_HTMLPAGES) += $(HTMLPAGES)
DOCS-$(CONFIG_PODPAGES)  += $(PODPAGES)
DOCS-$(CONFIG_MANPAGES)  += $(MANPAGES)
DOCS-$(CONFIG_TXTPAGES)  += $(TXTPAGES)
DOCS = $(DOCS-yes)

<<<<<<< HEAD
DOC_EXAMPLES-$(CONFIG_AVIO_READING_EXAMPLE)      += avio_reading
DOC_EXAMPLES-$(CONFIG_DECODING_ENCODING_EXAMPLE) += decoding_encoding
DOC_EXAMPLES-$(CONFIG_DEMUXING_DECODING_EXAMPLE) += demuxing_decoding
DOC_EXAMPLES-$(CONFIG_FILTERING_AUDIO_EXAMPLE)   += filtering_audio
DOC_EXAMPLES-$(CONFIG_FILTERING_VIDEO_EXAMPLE)   += filtering_video
DOC_EXAMPLES-$(CONFIG_METADATA_EXAMPLE)          += metadata
DOC_EXAMPLES-$(CONFIG_MUXING_EXAMPLE)            += muxing
DOC_EXAMPLES-$(CONFIG_REMUXING_EXAMPLE)          += remuxing
DOC_EXAMPLES-$(CONFIG_RESAMPLING_AUDIO_EXAMPLE)  += resampling_audio
DOC_EXAMPLES-$(CONFIG_SCALING_VIDEO_EXAMPLE)     += scaling_video
DOC_EXAMPLES-$(CONFIG_TRANSCODE_AAC_EXAMPLE)     += transcode_aac
ALL_DOC_EXAMPLES_LIST = $(DOC_EXAMPLES-) $(DOC_EXAMPLES-yes)

DOC_EXAMPLES       := $(DOC_EXAMPLES-yes:%=doc/examples/%$(PROGSSUF)$(EXESUF))
ALL_DOC_EXAMPLES   := $(ALL_DOC_EXAMPLES_LIST:%=doc/examples/%$(PROGSSUF)$(EXESUF))
ALL_DOC_EXAMPLES_G := $(ALL_DOC_EXAMPLES_LIST:%=doc/examples/%$(PROGSSUF)_g$(EXESUF))
PROGS              += $(DOC_EXAMPLES)
=======
DOC_EXAMPLES-$(CONFIG_AVCODEC_EXAMPLE)          += avcodec
DOC_EXAMPLES-$(CONFIG_METADATA_EXAMPLE)         += metadata
DOC_EXAMPLES-$(CONFIG_OUTPUT_EXAMPLE)           += output
DOC_EXAMPLES-$(CONFIG_TRANSCODE_AAC_EXAMPLE)    += transcode_aac
ALL_DOC_EXAMPLES = avcodec metadata output transcode_aac
>>>>>>> b339182e

all-$(CONFIG_DOC): doc

doc: documentation

apidoc: doc/doxy/html
documentation: $(DOCS)

examples: $(DOC_EXAMPLES)

TEXIDEP = perl $(SRC_PATH)/doc/texidep.pl $(SRC_PATH) $< $@ >$(@:%=%.d)

doc/%.txt: TAG = TXT
doc/%.txt: doc/%.texi
	$(Q)$(TEXIDEP)
	$(M)makeinfo --force --no-headers -o $@ $< 2>/dev/null

GENTEXI  = format codec
GENTEXI := $(GENTEXI:%=doc/avoptions_%.texi)

$(GENTEXI): TAG = GENTEXI
$(GENTEXI): doc/avoptions_%.texi: doc/print_options$(HOSTEXESUF)
	$(M)doc/print_options $* > $@

doc/%.html: TAG = HTML
doc/%.html: doc/%.texi $(SRC_PATH)/doc/t2h.init $(GENTEXI)
	$(Q)$(TEXIDEP)
	$(M)texi2html -I doc -monolithic --D=config-not-all --init-file $(SRC_PATH)/doc/t2h.init --output $@ $<

doc/%-all.html: TAG = HTML
doc/%-all.html: doc/%.texi $(SRC_PATH)/doc/t2h.init $(GENTEXI)
	$(Q)$(TEXIDEP)
	$(M)texi2html -I doc -monolithic --D=config-all --init-file $(SRC_PATH)/doc/t2h.init --output $@ $<

doc/%.pod: TAG = POD
doc/%.pod: doc/%.texi $(SRC_PATH)/doc/texi2pod.pl $(GENTEXI)
	$(Q)$(TEXIDEP)
	$(M)perl $(SRC_PATH)/doc/texi2pod.pl -Dconfig-not-all=yes -Idoc $< $@

doc/%-all.pod: TAG = POD
doc/%-all.pod: doc/%.texi $(SRC_PATH)/doc/texi2pod.pl $(GENTEXI)
	$(Q)$(TEXIDEP)
	$(M)perl $(SRC_PATH)/doc/texi2pod.pl -Dconfig-all=yes -Idoc $< $@

doc/%.1 doc/%.3: TAG = MAN
doc/%.1: doc/%.pod $(GENTEXI)
	$(M)pod2man --section=1 --center=" " --release=" " $< > $@
doc/%.3: doc/%.pod $(GENTEXI)
	$(M)pod2man --section=3 --center=" " --release=" " $< > $@

$(DOCS) doc/doxy/html: | doc/
$(DOC_EXAMPLES:%$(EXESUF)=%.o): | doc/examples
OBJDIRS += doc/examples

DOXY_INPUT      = $(addprefix $(SRC_PATH)/, $(INSTHEADERS) $(DOC_EXAMPLES:%$(EXESUF)=%.c) $(LIB_EXAMPLES:%$(EXESUF)=%.c))

doc/doxy/html: $(SRC_PATH)/doc/Doxyfile $(DOXY_INPUT)
	$(M)$(SRC_PATH)/doc/doxy-wrapper.sh $(SRC_PATH) $< $(DOXY_INPUT)

install-doc: install-html install-man

install-html:

install-man:

ifdef CONFIG_HTMLPAGES
install-progs-$(CONFIG_DOC): install-html

install-html: $(HTMLPAGES)
	$(Q)mkdir -p "$(DOCDIR)"
	$(INSTALL) -m 644 $(HTMLPAGES) "$(DOCDIR)"
endif

ifdef CONFIG_MANPAGES
install-progs-$(CONFIG_DOC): install-man

install-man: $(MANPAGES)
	$(Q)mkdir -p "$(MANDIR)/man1"
	$(INSTALL) -m 644 $(MANPAGES1) "$(MANDIR)/man1"
	$(Q)mkdir -p "$(MANDIR)/man3"
	$(INSTALL) -m 644 $(MANPAGES3) "$(MANDIR)/man3"
endif

uninstall: uninstall-doc

uninstall-doc: uninstall-html uninstall-man

uninstall-html:
	$(RM) -r "$(DOCDIR)"

uninstall-man:
	$(RM) $(addprefix "$(MANDIR)/man1/",$(AVPROGS-yes:%=%.1) $(AVPROGS-yes:%=%-all.1) $(COMPONENTS-yes:%=%.1))
	$(RM) $(addprefix "$(MANDIR)/man3/",$(LIBRARIES-yes:%=%.3))

clean:: docclean

distclean:: docclean
	$(RM) doc/config.texi

examplesclean:
	$(RM) $(ALL_DOC_EXAMPLES) $(ALL_DOC_EXAMPLES_G)
	$(RM) $(CLEANSUFFIXES:%=doc/examples/%)

docclean: examplesclean
	$(RM) $(CLEANSUFFIXES:%=doc/%)
	$(RM) $(TXTPAGES) doc/*.html doc/*.pod doc/*.1 doc/*.3 doc/avoptions_*.texi
	$(RM) -r doc/doxy/html

-include $(wildcard $(DOCS:%=%.d))

.PHONY: apidoc doc documentation<|MERGE_RESOLUTION|>--- conflicted
+++ resolved
@@ -36,9 +36,8 @@
 DOCS-$(CONFIG_TXTPAGES)  += $(TXTPAGES)
 DOCS = $(DOCS-yes)
 
-<<<<<<< HEAD
 DOC_EXAMPLES-$(CONFIG_AVIO_READING_EXAMPLE)      += avio_reading
-DOC_EXAMPLES-$(CONFIG_DECODING_ENCODING_EXAMPLE) += decoding_encoding
+DOC_EXAMPLES-$(CONFIG_AVCODEC_EXAMPLE)           += avcodec
 DOC_EXAMPLES-$(CONFIG_DEMUXING_DECODING_EXAMPLE) += demuxing_decoding
 DOC_EXAMPLES-$(CONFIG_FILTERING_AUDIO_EXAMPLE)   += filtering_audio
 DOC_EXAMPLES-$(CONFIG_FILTERING_VIDEO_EXAMPLE)   += filtering_video
@@ -54,13 +53,6 @@
 ALL_DOC_EXAMPLES   := $(ALL_DOC_EXAMPLES_LIST:%=doc/examples/%$(PROGSSUF)$(EXESUF))
 ALL_DOC_EXAMPLES_G := $(ALL_DOC_EXAMPLES_LIST:%=doc/examples/%$(PROGSSUF)_g$(EXESUF))
 PROGS              += $(DOC_EXAMPLES)
-=======
-DOC_EXAMPLES-$(CONFIG_AVCODEC_EXAMPLE)          += avcodec
-DOC_EXAMPLES-$(CONFIG_METADATA_EXAMPLE)         += metadata
-DOC_EXAMPLES-$(CONFIG_OUTPUT_EXAMPLE)           += output
-DOC_EXAMPLES-$(CONFIG_TRANSCODE_AAC_EXAMPLE)    += transcode_aac
-ALL_DOC_EXAMPLES = avcodec metadata output transcode_aac
->>>>>>> b339182e
 
 all-$(CONFIG_DOC): doc
 
