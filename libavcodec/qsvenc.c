--- conflicted
+++ resolved
@@ -814,13 +814,8 @@
 {
     QSVFrame *cur = q->work_frames;
     while (cur) {
-<<<<<<< HEAD
-        if (cur->surface && !cur->surface->Data.Locked) {
-            cur->surface = NULL;
+        if (cur->used && !cur->surface.Data.Locked) {
             free_encoder_ctrl_payloads(&cur->enc_ctrl);
-=======
-        if (cur->used && !cur->surface.Data.Locked) {
->>>>>>> 404e5147
             av_frame_unref(cur->frame);
             cur->used = 0;
         }
@@ -927,11 +922,7 @@
 
     qf->surface.Data.TimeStamp = av_rescale_q(frame->pts, q->avctx->time_base, (AVRational){1, 90000});
 
-<<<<<<< HEAD
     *new_frame = qf;
-=======
-    *surface = &qf->surface;
->>>>>>> 404e5147
 
     return 0;
 }
@@ -968,7 +959,7 @@
         }
     }
     if (qsv_frame) {
-        surf = qsv_frame->surface;
+        surf = &qsv_frame->surface;
         enc_ctrl = &qsv_frame->enc_ctrl;
     }
 
