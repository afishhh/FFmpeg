--- conflicted
+++ resolved
@@ -228,11 +228,8 @@
 OBJS-$(CONFIG_H264_DXVA2_HWACCEL)      += dxva2_h264.o
 OBJS-$(CONFIG_H264_VAAPI_HWACCEL)      += vaapi_h264.o
 OBJS-$(CONFIG_H264_VDA_HWACCEL)        += vda_h264.o
-<<<<<<< HEAD
 OBJS-$(CONFIG_H264_VDA_DECODER)        += vda_h264_dec.o
-=======
 OBJS-$(CONFIG_H264_VDPAU_HWACCEL)      += vdpau_h264.o
->>>>>>> 246da0b1
 OBJS-$(CONFIG_HUFFYUV_DECODER)         += huffyuv.o huffyuvdec.o
 OBJS-$(CONFIG_HUFFYUV_ENCODER)         += huffyuv.o huffyuvenc.o
 OBJS-$(CONFIG_IAC_DECODER)             += imc.o
