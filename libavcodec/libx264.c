--- conflicted
+++ resolved
@@ -251,59 +251,14 @@
 
     x4->params.b_deblocking_filter         = avctx->flags & CODEC_FLAG_LOOP_FILTER;
 
-<<<<<<< HEAD
-    x4->params.analyse.inter    = 0;
-    if (avctx->partitions) {
-        if (avctx->partitions & X264_PART_I4X4)
-            x4->params.analyse.inter |= X264_ANALYSE_I4x4;
-        if (avctx->partitions & X264_PART_I8X8)
-            x4->params.analyse.inter |= X264_ANALYSE_I8x8;
-        if (avctx->partitions & X264_PART_P8X8)
-            x4->params.analyse.inter |= X264_ANALYSE_PSUB16x16;
-        if (avctx->partitions & X264_PART_P4X4)
-            x4->params.analyse.inter |= X264_ANALYSE_PSUB8x8;
-        if (avctx->partitions & X264_PART_B8X8)
-            x4->params.analyse.inter |= X264_ANALYSE_BSUB16x16;
-    }
-
-    x4->params.analyse.i_direct_mv_pred  = avctx->directpred;
-
-    if (avctx->me_method == ME_EPZS)
-        x4->params.analyse.i_me_method = X264_ME_DIA;
-    else if (avctx->me_method == ME_HEX)
-        x4->params.analyse.i_me_method = X264_ME_HEX;
-    else if (avctx->me_method == ME_UMH)
-        x4->params.analyse.i_me_method = X264_ME_UMH;
-    else if (avctx->me_method == ME_FULL)
-        x4->params.analyse.i_me_method = X264_ME_ESA;
-    else if (avctx->me_method == ME_TESA)
-        x4->params.analyse.i_me_method = X264_ME_TESA;
-    else x4->params.analyse.i_me_method = X264_ME_HEX;
-
-    x4->params.analyse.i_me_range         = avctx->me_range;
-    x4->params.analyse.i_subpel_refine    = avctx->me_subpel_quality;
-
-    x4->params.analyse.b_chroma_me        = avctx->me_cmp & FF_CMP_CHROMA;
-
-    x4->params.analyse.i_trellis          = avctx->trellis;
-    x4->params.analyse.i_noise_reduction  = avctx->noise_reduction;
-
     x4->params.rc.f_ip_factor             = 1 / fabs(avctx->i_quant_factor);
     x4->params.rc.f_pb_factor             = avctx->b_quant_factor;
     x4->params.analyse.i_chroma_qp_offset = avctx->chromaoffset;
-
-    if (!x4->preset)
-        check_default_settings(avctx);
-
-    if (x4->preset || x4->tune) {
-=======
     if (x4->preset || x4->tune)
->>>>>>> 0ca36b4d
         if (x264_param_default_preset(&x4->params, x4->preset, x4->tune) < 0) {
             av_log(avctx, AV_LOG_ERROR, "Error setting preset/tune %s/%s.\n", x4->preset, x4->tune);
             return AVERROR(EINVAL);
         }
-    }
 
     if (avctx->level > 0)
         x4->params.i_level_idc = avctx->level;
@@ -562,9 +517,8 @@
     return 0;
 }
 
-#define OFFSET(x) offsetof(X264Context,x)
+#define OFFSET(x) offsetof(X264Context, x)
 #define VE AV_OPT_FLAG_VIDEO_PARAM | AV_OPT_FLAG_ENCODING_PARAM
-
 static const AVOption options[] = {
     { "preset",        "Set the encoding preset (cf. x264 --fullhelp)",   OFFSET(preset),        FF_OPT_TYPE_STRING, { .str = "medium" }, 0, 0, VE},
     { "tune",          "Tune the encoding params (cf. x264 --fullhelp)",  OFFSET(tune),          FF_OPT_TYPE_STRING, { 0 }, 0, 0, VE},
