/*
 * Misc image conversion routines
 * Copyright (c) 2001, 2002, 2003 Fabrice Bellard
 *
 * This file is part of FFmpeg.
 *
 * FFmpeg is free software; you can redistribute it and/or
 * modify it under the terms of the GNU Lesser General Public
 * License as published by the Free Software Foundation; either
 * version 2.1 of the License, or (at your option) any later version.
 *
 * FFmpeg is distributed in the hope that it will be useful,
 * but WITHOUT ANY WARRANTY; without even the implied warranty of
 * MERCHANTABILITY or FITNESS FOR A PARTICULAR PURPOSE.  See the GNU
 * Lesser General Public License for more details.
 *
 * You should have received a copy of the GNU Lesser General Public
 * License along with FFmpeg; if not, write to the Free Software
 * Foundation, Inc., 51 Franklin Street, Fifth Floor, Boston, MA 02110-1301 USA
 */

/**
 * @file
 * misc image conversion routines
 */

/* TODO:
 * - write 'ffimg' program to test all the image related stuff
 * - move all api to slice based system
 * - integrate deinterlacing, postprocessing and scaling in the conversion process
 */

#include "avcodec.h"
#include "dsputil.h"
#include "internal.h"
#include "libavutil/colorspace.h"
#include "libavutil/common.h"
#include "libavutil/pixdesc.h"
#include "libavutil/imgutils.h"

#if HAVE_MMX_EXTERNAL
#include "x86/dsputil_mmx.h"
#endif

#define FF_COLOR_RGB      0 /**< RGB color space */
#define FF_COLOR_GRAY     1 /**< gray color space */
#define FF_COLOR_YUV      2 /**< YUV color space. 16 <= Y <= 235, 16 <= U, V <= 240 */
#define FF_COLOR_YUV_JPEG 3 /**< YUV color space. 0 <= Y <= 255, 0 <= U, V <= 255 */

#if HAVE_MMX_EXTERNAL
#define deinterlace_line_inplace ff_deinterlace_line_inplace_mmx
#define deinterlace_line         ff_deinterlace_line_mmx
#else
#define deinterlace_line_inplace deinterlace_line_inplace_c
#define deinterlace_line         deinterlace_line_c
#endif

#define pixdesc_has_alpha(pixdesc) \
    ((pixdesc)->nb_components == 2 || (pixdesc)->nb_components == 4 || (pixdesc)->flags & PIX_FMT_PAL)

typedef struct PixFmtInfo {
    uint8_t color_type;      /**< color type (see FF_COLOR_xxx constants) */
    uint8_t padded_size;     /**< padded size in bits if different from the non-padded size */
} PixFmtInfo;

/* this table gives more information about formats */
static const PixFmtInfo pix_fmt_info[AV_PIX_FMT_NB] = {
    /* YUV formats */
<<<<<<< HEAD
    [PIX_FMT_YUV420P] = {
=======
    [AV_PIX_FMT_YUV420P] = {
        .nb_channels = 3,
>>>>>>> 716d413c
        .color_type = FF_COLOR_YUV,
    },
<<<<<<< HEAD
    [PIX_FMT_YUV422P] = {
=======
    [AV_PIX_FMT_YUV422P] = {
        .nb_channels = 3,
>>>>>>> 716d413c
        .color_type = FF_COLOR_YUV,
    },
<<<<<<< HEAD
    [PIX_FMT_YUV444P] = {
=======
    [AV_PIX_FMT_YUV444P] = {
        .nb_channels = 3,
>>>>>>> 716d413c
        .color_type = FF_COLOR_YUV,
    },
<<<<<<< HEAD
    [PIX_FMT_YUYV422] = {
=======
    [AV_PIX_FMT_YUYV422] = {
        .nb_channels = 1,
>>>>>>> 716d413c
        .color_type = FF_COLOR_YUV,
    },
<<<<<<< HEAD
    [PIX_FMT_UYVY422] = {
=======
    [AV_PIX_FMT_UYVY422] = {
        .nb_channels = 1,
>>>>>>> 716d413c
        .color_type = FF_COLOR_YUV,
    },
<<<<<<< HEAD
    [PIX_FMT_YUV410P] = {
=======
    [AV_PIX_FMT_YUV410P] = {
        .nb_channels = 3,
>>>>>>> 716d413c
        .color_type = FF_COLOR_YUV,
    },
<<<<<<< HEAD
    [PIX_FMT_YUV411P] = {
=======
    [AV_PIX_FMT_YUV411P] = {
        .nb_channels = 3,
>>>>>>> 716d413c
        .color_type = FF_COLOR_YUV,
    },
<<<<<<< HEAD
    [PIX_FMT_YUV440P] = {
=======
    [AV_PIX_FMT_YUV440P] = {
        .nb_channels = 3,
>>>>>>> 716d413c
        .color_type = FF_COLOR_YUV,
    },
    [PIX_FMT_YUV420P9LE] = {
        .color_type = FF_COLOR_YUV,
    },
    [PIX_FMT_YUV422P9LE] = {
        .color_type = FF_COLOR_YUV,
    },
    [PIX_FMT_YUV444P9LE] = {
        .color_type = FF_COLOR_YUV,
    },
    [PIX_FMT_YUV420P9BE] = {
        .color_type = FF_COLOR_YUV,
    },
    [PIX_FMT_YUV422P9BE] = {
        .color_type = FF_COLOR_YUV,
    },
    [PIX_FMT_YUV444P9BE] = {
        .color_type = FF_COLOR_YUV,
    },
    [PIX_FMT_YUV420P10LE] = {
        .color_type = FF_COLOR_YUV,
    },
    [PIX_FMT_YUV422P10LE] = {
        .color_type = FF_COLOR_YUV,
    },
    [PIX_FMT_YUV444P10LE] = {
        .color_type = FF_COLOR_YUV,
    },
    [PIX_FMT_YUV420P10BE] = {
        .color_type = FF_COLOR_YUV,
    },
    [PIX_FMT_YUV422P10BE] = {
        .color_type = FF_COLOR_YUV,
    },
    [PIX_FMT_YUV444P10BE] = {
        .color_type = FF_COLOR_YUV,
    },
    [PIX_FMT_YUV420P12LE] = {
        .color_type = FF_COLOR_YUV,
    },
    [PIX_FMT_YUV422P12LE] = {
        .color_type = FF_COLOR_YUV,
    },
    [PIX_FMT_YUV444P12LE] = {
        .color_type = FF_COLOR_YUV,
    },
    [PIX_FMT_YUV420P12BE] = {
        .color_type = FF_COLOR_YUV,
    },
    [PIX_FMT_YUV422P12BE] = {
        .color_type = FF_COLOR_YUV,
    },
    [PIX_FMT_YUV444P12BE] = {
        .color_type = FF_COLOR_YUV,
    },
    [PIX_FMT_YUV420P14LE] = {
        .color_type = FF_COLOR_YUV,
    },
    [PIX_FMT_YUV422P14LE] = {
        .color_type = FF_COLOR_YUV,
    },
    [PIX_FMT_YUV444P14LE] = {
        .color_type = FF_COLOR_YUV,
    },
    [PIX_FMT_YUV420P14BE] = {
        .color_type = FF_COLOR_YUV,
    },
    [PIX_FMT_YUV422P14BE] = {
        .color_type = FF_COLOR_YUV,
    },
    [PIX_FMT_YUV444P14BE] = {
        .color_type = FF_COLOR_YUV,
    },
<<<<<<< HEAD
    [PIX_FMT_YUV420P16LE] = {
=======
    [AV_PIX_FMT_YUV420P16LE] = {
        .nb_channels = 3,
>>>>>>> 716d413c
        .color_type = FF_COLOR_YUV,
    },
<<<<<<< HEAD
    [PIX_FMT_YUV422P16LE] = {
=======
    [AV_PIX_FMT_YUV422P16LE] = {
        .nb_channels = 3,
>>>>>>> 716d413c
        .color_type = FF_COLOR_YUV,
    },
<<<<<<< HEAD
    [PIX_FMT_YUV444P16LE] = {
=======
    [AV_PIX_FMT_YUV444P16LE] = {
        .nb_channels = 3,
>>>>>>> 716d413c
        .color_type = FF_COLOR_YUV,
    },
<<<<<<< HEAD
    [PIX_FMT_YUV420P16BE] = {
=======
    [AV_PIX_FMT_YUV420P16BE] = {
        .nb_channels = 3,
>>>>>>> 716d413c
        .color_type = FF_COLOR_YUV,
    },
<<<<<<< HEAD
    [PIX_FMT_YUV422P16BE] = {
=======
    [AV_PIX_FMT_YUV422P16BE] = {
        .nb_channels = 3,
>>>>>>> 716d413c
        .color_type = FF_COLOR_YUV,
    },
<<<<<<< HEAD
    [PIX_FMT_YUV444P16BE] = {
=======
    [AV_PIX_FMT_YUV444P16BE] = {
        .nb_channels = 3,
>>>>>>> 716d413c
        .color_type = FF_COLOR_YUV,
    },

    /* YUV formats with alpha plane */
<<<<<<< HEAD
    [PIX_FMT_YUVA420P] = {
=======
    [AV_PIX_FMT_YUVA420P] = {
        .nb_channels = 4,
>>>>>>> 716d413c
        .color_type = FF_COLOR_YUV,
    },

    [PIX_FMT_YUVA422P] = {
        .color_type = FF_COLOR_YUV,
    },

    [PIX_FMT_YUVA444P] = {
        .color_type = FF_COLOR_YUV,
    },

    /* JPEG YUV */
<<<<<<< HEAD
    [PIX_FMT_YUVJ420P] = {
=======
    [AV_PIX_FMT_YUVJ420P] = {
        .nb_channels = 3,
>>>>>>> 716d413c
        .color_type = FF_COLOR_YUV_JPEG,
    },
<<<<<<< HEAD
    [PIX_FMT_YUVJ422P] = {
=======
    [AV_PIX_FMT_YUVJ422P] = {
        .nb_channels = 3,
>>>>>>> 716d413c
        .color_type = FF_COLOR_YUV_JPEG,
    },
<<<<<<< HEAD
    [PIX_FMT_YUVJ444P] = {
=======
    [AV_PIX_FMT_YUVJ444P] = {
        .nb_channels = 3,
>>>>>>> 716d413c
        .color_type = FF_COLOR_YUV_JPEG,
    },
<<<<<<< HEAD
    [PIX_FMT_YUVJ440P] = {
=======
    [AV_PIX_FMT_YUVJ440P] = {
        .nb_channels = 3,
>>>>>>> 716d413c
        .color_type = FF_COLOR_YUV_JPEG,
    },

    /* RGB formats */
<<<<<<< HEAD
    [PIX_FMT_RGB24] = {
=======
    [AV_PIX_FMT_RGB24] = {
        .nb_channels = 3,
>>>>>>> 716d413c
        .color_type = FF_COLOR_RGB,
    },
<<<<<<< HEAD
    [PIX_FMT_BGR24] = {
=======
    [AV_PIX_FMT_BGR24] = {
        .nb_channels = 3,
>>>>>>> 716d413c
        .color_type = FF_COLOR_RGB,
    },
<<<<<<< HEAD
    [PIX_FMT_ARGB] = {
=======
    [AV_PIX_FMT_ARGB] = {
        .nb_channels = 4, .is_alpha = 1,
>>>>>>> 716d413c
        .color_type = FF_COLOR_RGB,
    },
<<<<<<< HEAD
    [PIX_FMT_RGB48BE] = {
=======
    [AV_PIX_FMT_RGB48BE] = {
        .nb_channels = 3,
>>>>>>> 716d413c
        .color_type = FF_COLOR_RGB,
    },
<<<<<<< HEAD
    [PIX_FMT_RGB48LE] = {
=======
    [AV_PIX_FMT_RGB48LE] = {
        .nb_channels = 3,
>>>>>>> 716d413c
        .color_type = FF_COLOR_RGB,
    },
    [PIX_FMT_RGBA64BE] = {
        .color_type = FF_COLOR_RGB,
    },
    [PIX_FMT_RGBA64LE] = {
        .color_type = FF_COLOR_RGB,
    },
<<<<<<< HEAD
    [PIX_FMT_RGB565BE] = {
=======
    [AV_PIX_FMT_RGB565BE] = {
        .nb_channels = 3,
>>>>>>> 716d413c
        .color_type = FF_COLOR_RGB,
    },
<<<<<<< HEAD
    [PIX_FMT_RGB565LE] = {
=======
    [AV_PIX_FMT_RGB565LE] = {
        .nb_channels = 3,
>>>>>>> 716d413c
        .color_type = FF_COLOR_RGB,
    },
<<<<<<< HEAD
    [PIX_FMT_RGB555BE] = {
=======
    [AV_PIX_FMT_RGB555BE] = {
        .nb_channels = 3,
>>>>>>> 716d413c
        .color_type = FF_COLOR_RGB,
        .padded_size = 16,
    },
<<<<<<< HEAD
    [PIX_FMT_RGB555LE] = {
=======
    [AV_PIX_FMT_RGB555LE] = {
        .nb_channels = 3,
>>>>>>> 716d413c
        .color_type = FF_COLOR_RGB,
        .padded_size = 16,
    },
<<<<<<< HEAD
    [PIX_FMT_RGB444BE] = {
=======
    [AV_PIX_FMT_RGB444BE] = {
        .nb_channels = 3,
>>>>>>> 716d413c
        .color_type = FF_COLOR_RGB,
        .padded_size = 16,
    },
<<<<<<< HEAD
    [PIX_FMT_RGB444LE] = {
=======
    [AV_PIX_FMT_RGB444LE] = {
        .nb_channels = 3,
>>>>>>> 716d413c
        .color_type = FF_COLOR_RGB,
        .padded_size = 16,
    },

    /* gray / mono formats */
<<<<<<< HEAD
    [PIX_FMT_GRAY16BE] = {
=======
    [AV_PIX_FMT_GRAY16BE] = {
        .nb_channels = 1,
>>>>>>> 716d413c
        .color_type = FF_COLOR_GRAY,
    },
<<<<<<< HEAD
    [PIX_FMT_GRAY16LE] = {
=======
    [AV_PIX_FMT_GRAY16LE] = {
        .nb_channels = 1,
>>>>>>> 716d413c
        .color_type = FF_COLOR_GRAY,
    },
<<<<<<< HEAD
    [PIX_FMT_GRAY8] = {
=======
    [AV_PIX_FMT_GRAY8] = {
        .nb_channels = 1,
>>>>>>> 716d413c
        .color_type = FF_COLOR_GRAY,
    },
    [PIX_FMT_GRAY8A] = {
        .color_type = FF_COLOR_GRAY,
    },
<<<<<<< HEAD
    [PIX_FMT_MONOWHITE] = {
=======
    [AV_PIX_FMT_MONOWHITE] = {
        .nb_channels = 1,
>>>>>>> 716d413c
        .color_type = FF_COLOR_GRAY,
    },
<<<<<<< HEAD
    [PIX_FMT_MONOBLACK] = {
=======
    [AV_PIX_FMT_MONOBLACK] = {
        .nb_channels = 1,
>>>>>>> 716d413c
        .color_type = FF_COLOR_GRAY,
    },

    /* paletted formats */
<<<<<<< HEAD
    [PIX_FMT_PAL8] = {
=======
    [AV_PIX_FMT_PAL8] = {
        .nb_channels = 4, .is_alpha = 1,
>>>>>>> 716d413c
        .color_type = FF_COLOR_RGB,
    },
<<<<<<< HEAD
    [PIX_FMT_UYYVYY411] = {
=======
    [AV_PIX_FMT_UYYVYY411] = {
        .nb_channels = 1,
>>>>>>> 716d413c
        .color_type = FF_COLOR_YUV,
    },
<<<<<<< HEAD
    [PIX_FMT_ABGR] = {
=======
    [AV_PIX_FMT_ABGR] = {
        .nb_channels = 4, .is_alpha = 1,
>>>>>>> 716d413c
        .color_type = FF_COLOR_RGB,
    },
    [PIX_FMT_BGR48BE] = {
        .color_type = FF_COLOR_RGB,
    },
    [PIX_FMT_BGR48LE] = {
        .color_type = FF_COLOR_RGB,
    },
    [PIX_FMT_BGRA64BE] = {
        .color_type = FF_COLOR_RGB,
    },
    [PIX_FMT_BGRA64LE] = {
        .color_type = FF_COLOR_RGB,
    },
<<<<<<< HEAD
    [PIX_FMT_BGR565BE] = {
=======
    [AV_PIX_FMT_BGR565BE] = {
        .nb_channels = 3,
>>>>>>> 716d413c
        .color_type = FF_COLOR_RGB,
        .padded_size = 16,
    },
<<<<<<< HEAD
    [PIX_FMT_BGR565LE] = {
=======
    [AV_PIX_FMT_BGR565LE] = {
        .nb_channels = 3,
>>>>>>> 716d413c
        .color_type = FF_COLOR_RGB,
        .padded_size = 16,
    },
<<<<<<< HEAD
    [PIX_FMT_BGR555BE] = {
=======
    [AV_PIX_FMT_BGR555BE] = {
        .nb_channels = 3,
>>>>>>> 716d413c
        .color_type = FF_COLOR_RGB,
        .padded_size = 16,
    },
<<<<<<< HEAD
    [PIX_FMT_BGR555LE] = {
=======
    [AV_PIX_FMT_BGR555LE] = {
        .nb_channels = 3,
>>>>>>> 716d413c
        .color_type = FF_COLOR_RGB,
        .padded_size = 16,
    },
<<<<<<< HEAD
    [PIX_FMT_BGR444BE] = {
=======
    [AV_PIX_FMT_BGR444BE] = {
        .nb_channels = 3,
>>>>>>> 716d413c
        .color_type = FF_COLOR_RGB,
        .padded_size = 16,
    },
<<<<<<< HEAD
    [PIX_FMT_BGR444LE] = {
=======
    [AV_PIX_FMT_BGR444LE] = {
        .nb_channels = 3,
>>>>>>> 716d413c
        .color_type = FF_COLOR_RGB,
        .padded_size = 16,
    },
<<<<<<< HEAD
    [PIX_FMT_RGB8] = {
=======
    [AV_PIX_FMT_RGB8] = {
        .nb_channels = 1,
>>>>>>> 716d413c
        .color_type = FF_COLOR_RGB,
    },
<<<<<<< HEAD
    [PIX_FMT_RGB4] = {
=======
    [AV_PIX_FMT_RGB4] = {
        .nb_channels = 1,
>>>>>>> 716d413c
        .color_type = FF_COLOR_RGB,
    },
<<<<<<< HEAD
    [PIX_FMT_RGB4_BYTE] = {
=======
    [AV_PIX_FMT_RGB4_BYTE] = {
        .nb_channels = 1,
>>>>>>> 716d413c
        .color_type = FF_COLOR_RGB,
        .padded_size = 8,
    },
<<<<<<< HEAD
    [PIX_FMT_BGR8] = {
=======
    [AV_PIX_FMT_BGR8] = {
        .nb_channels = 1,
>>>>>>> 716d413c
        .color_type = FF_COLOR_RGB,
    },
<<<<<<< HEAD
    [PIX_FMT_BGR4] = {
=======
    [AV_PIX_FMT_BGR4] = {
        .nb_channels = 1,
>>>>>>> 716d413c
        .color_type = FF_COLOR_RGB,
    },
<<<<<<< HEAD
    [PIX_FMT_BGR4_BYTE] = {
=======
    [AV_PIX_FMT_BGR4_BYTE] = {
        .nb_channels = 1,
>>>>>>> 716d413c
        .color_type = FF_COLOR_RGB,
        .padded_size = 8,
    },
<<<<<<< HEAD
    [PIX_FMT_NV12] = {
=======
    [AV_PIX_FMT_NV12] = {
        .nb_channels = 2,
>>>>>>> 716d413c
        .color_type = FF_COLOR_YUV,
    },
<<<<<<< HEAD
    [PIX_FMT_NV21] = {
=======
    [AV_PIX_FMT_NV21] = {
        .nb_channels = 2,
>>>>>>> 716d413c
        .color_type = FF_COLOR_YUV,
    },

<<<<<<< HEAD
    [PIX_FMT_BGRA] = {
=======
    [AV_PIX_FMT_BGRA] = {
        .nb_channels = 4, .is_alpha = 1,
>>>>>>> 716d413c
        .color_type = FF_COLOR_RGB,
    },
<<<<<<< HEAD
    [PIX_FMT_RGBA] = {
=======
    [AV_PIX_FMT_RGBA] = {
        .nb_channels = 4, .is_alpha = 1,
>>>>>>> 716d413c
        .color_type = FF_COLOR_RGB,
    },

    [PIX_FMT_GBRP] = {
        .color_type = FF_COLOR_RGB,
    },
    [PIX_FMT_GBRP9BE] = {
        .color_type = FF_COLOR_RGB,
    },
    [PIX_FMT_GBRP9LE] = {
        .color_type = FF_COLOR_RGB,
    },
    [PIX_FMT_GBRP10BE] = {
        .color_type = FF_COLOR_RGB,
    },
    [PIX_FMT_GBRP10LE] = {
        .color_type = FF_COLOR_RGB,
    },
    [PIX_FMT_GBRP12BE] = {
        .color_type = FF_COLOR_RGB,
    },
    [PIX_FMT_GBRP12LE] = {
        .color_type = FF_COLOR_RGB,
    },
    [PIX_FMT_GBRP14BE] = {
        .color_type = FF_COLOR_RGB,
    },
    [PIX_FMT_GBRP14LE] = {
        .color_type = FF_COLOR_RGB,
    },
    [PIX_FMT_GBRP16BE] = {
        .color_type = FF_COLOR_RGB,
    },
    [PIX_FMT_GBRP16LE] = {
        .color_type = FF_COLOR_RGB,
    },
};

void avcodec_get_chroma_sub_sample(enum AVPixelFormat pix_fmt, int *h_shift, int *v_shift)
{
    *h_shift = av_pix_fmt_descriptors[pix_fmt].log2_chroma_w;
    *v_shift = av_pix_fmt_descriptors[pix_fmt].log2_chroma_h;
}

int ff_is_hwaccel_pix_fmt(enum AVPixelFormat pix_fmt)
{
    return av_pix_fmt_descriptors[pix_fmt].flags & PIX_FMT_HWACCEL;
}

int avpicture_fill(AVPicture *picture, uint8_t *ptr,
                   enum AVPixelFormat pix_fmt, int width, int height)
{
    return av_image_fill_arrays(picture->data, picture->linesize,
                                ptr, pix_fmt, width, height, 1);
}

int avpicture_layout(const AVPicture* src, enum AVPixelFormat pix_fmt, int width, int height,
                     unsigned char *dest, int dest_size)
{
    return av_image_copy_to_buffer(dest, dest_size,
                                   (const uint8_t * const*)src->data, src->linesize,
                                   pix_fmt, width, height, 1);
}

int avpicture_get_size(enum PixelFormat pix_fmt, int width, int height)
{
    return av_image_get_buffer_size(pix_fmt, width, height, 1);
}

static int get_pix_fmt_depth(int *min, int *max, enum PixelFormat pix_fmt)
{
    const AVPixFmtDescriptor *desc = &av_pix_fmt_descriptors[pix_fmt];
    int i;

    if (!desc->nb_components) {
        *min = *max = 0;
        return AVERROR(EINVAL);
    }

<<<<<<< HEAD
    *min = INT_MAX, *max = -INT_MAX;
    for (i = 0; i < desc->nb_components; i++) {
        *min = FFMIN(desc->comp[i].depth_minus1+1, *min);
        *max = FFMAX(desc->comp[i].depth_minus1+1, *max);
    }
    return 0;
=======
    if (desc->flags & PIX_FMT_PAL)
        memcpy((unsigned char *)(((size_t)dest + 3) & ~3), src->data[1], 256 * 4);

    return size;
}

int avpicture_get_size(enum AVPixelFormat pix_fmt, int width, int height)
{
    AVPicture dummy_pict;
    if(av_image_check_size(width, height, 0, NULL))
        return -1;
    if (av_pix_fmt_descriptors[pix_fmt].flags & PIX_FMT_PSEUDOPAL)
        // do not include palette for these pseudo-paletted formats
        return width * height;
    return avpicture_fill(&dummy_pict, NULL, pix_fmt, width, height);
>>>>>>> 716d413c
}

int avcodec_get_pix_fmt_loss(enum AVPixelFormat dst_pix_fmt, enum AVPixelFormat src_pix_fmt,
                             int has_alpha)
{
    const PixFmtInfo *pf, *ps;
    const AVPixFmtDescriptor *src_desc;
    const AVPixFmtDescriptor *dst_desc;
    int src_min_depth, src_max_depth, dst_min_depth, dst_max_depth;
    int ret, loss;

    if (dst_pix_fmt >= PIX_FMT_NB || dst_pix_fmt <= PIX_FMT_NONE)
        return ~0;

    src_desc = &av_pix_fmt_descriptors[src_pix_fmt];
    dst_desc = &av_pix_fmt_descriptors[dst_pix_fmt];
    ps = &pix_fmt_info[src_pix_fmt];

    /* compute loss */
    loss = 0;
<<<<<<< HEAD

    if ((ret = get_pix_fmt_depth(&src_min_depth, &src_max_depth, src_pix_fmt)) < 0)
        return ret;
    if ((ret = get_pix_fmt_depth(&dst_min_depth, &dst_max_depth, dst_pix_fmt)) < 0)
        return ret;
    if (dst_min_depth < src_min_depth ||
        dst_max_depth < src_max_depth)
=======
    pf = &pix_fmt_info[dst_pix_fmt];
    if (pf->depth < ps->depth ||
        ((dst_pix_fmt == AV_PIX_FMT_RGB555BE || dst_pix_fmt == AV_PIX_FMT_RGB555LE ||
          dst_pix_fmt == AV_PIX_FMT_BGR555BE || dst_pix_fmt == AV_PIX_FMT_BGR555LE) &&
         (src_pix_fmt == AV_PIX_FMT_RGB565BE || src_pix_fmt == AV_PIX_FMT_RGB565LE ||
          src_pix_fmt == AV_PIX_FMT_BGR565BE || src_pix_fmt == AV_PIX_FMT_BGR565LE)))
>>>>>>> 716d413c
        loss |= FF_LOSS_DEPTH;
    if (dst_desc->log2_chroma_w > src_desc->log2_chroma_w ||
        dst_desc->log2_chroma_h > src_desc->log2_chroma_h)
        loss |= FF_LOSS_RESOLUTION;

    pf = &pix_fmt_info[dst_pix_fmt];
    switch(pf->color_type) {
    case FF_COLOR_RGB:
        if (ps->color_type != FF_COLOR_RGB &&
            ps->color_type != FF_COLOR_GRAY)
            loss |= FF_LOSS_COLORSPACE;
        break;
    case FF_COLOR_GRAY:
        if (ps->color_type != FF_COLOR_GRAY)
            loss |= FF_LOSS_COLORSPACE;
        break;
    case FF_COLOR_YUV:
        if (ps->color_type != FF_COLOR_YUV)
            loss |= FF_LOSS_COLORSPACE;
        break;
    case FF_COLOR_YUV_JPEG:
        if (ps->color_type != FF_COLOR_YUV_JPEG &&
            ps->color_type != FF_COLOR_YUV &&
            ps->color_type != FF_COLOR_GRAY)
            loss |= FF_LOSS_COLORSPACE;
        break;
    default:
        /* fail safe test */
        if (ps->color_type != pf->color_type)
            loss |= FF_LOSS_COLORSPACE;
        break;
    }
    if (pf->color_type == FF_COLOR_GRAY &&
        ps->color_type != FF_COLOR_GRAY)
        loss |= FF_LOSS_CHROMA;
    if (!pixdesc_has_alpha(dst_desc) && (pixdesc_has_alpha(src_desc) && has_alpha))
        loss |= FF_LOSS_ALPHA;
    if (dst_pix_fmt == PIX_FMT_PAL8 &&
        (src_pix_fmt != PIX_FMT_PAL8 && (ps->color_type != FF_COLOR_GRAY || (pixdesc_has_alpha(src_desc) && has_alpha))))
        loss |= FF_LOSS_COLORQUANT;

    return loss;
}

static int avg_bits_per_pixel(enum AVPixelFormat pix_fmt)
{
    const PixFmtInfo *info = &pix_fmt_info[pix_fmt];
    const AVPixFmtDescriptor *desc = &av_pix_fmt_descriptors[pix_fmt];

<<<<<<< HEAD
    return info->padded_size ?
        info->padded_size : av_get_bits_per_pixel(desc);
}

#if FF_API_FIND_BEST_PIX_FMT
enum PixelFormat avcodec_find_best_pix_fmt(int64_t pix_fmt_mask, enum PixelFormat src_pix_fmt,
                                            int has_alpha, int *loss_ptr)
{
    enum PixelFormat dst_pix_fmt;
    int i;

    if (loss_ptr) /* all losses count (for backward compatibility) */
        *loss_ptr = 0;
=======
    pf = &pix_fmt_info[pix_fmt];
    switch(pf->pixel_type) {
    case FF_PIXEL_PACKED:
        switch(pix_fmt) {
        case AV_PIX_FMT_YUYV422:
        case AV_PIX_FMT_UYVY422:
        case AV_PIX_FMT_RGB565BE:
        case AV_PIX_FMT_RGB565LE:
        case AV_PIX_FMT_RGB555BE:
        case AV_PIX_FMT_RGB555LE:
        case AV_PIX_FMT_RGB444BE:
        case AV_PIX_FMT_RGB444LE:
        case AV_PIX_FMT_BGR565BE:
        case AV_PIX_FMT_BGR565LE:
        case AV_PIX_FMT_BGR555BE:
        case AV_PIX_FMT_BGR555LE:
        case AV_PIX_FMT_BGR444BE:
        case AV_PIX_FMT_BGR444LE:
            bits = 16;
            break;
        case AV_PIX_FMT_UYYVYY411:
            bits = 12;
            break;
        default:
            bits = pf->depth * pf->nb_channels;
            break;
        }
        break;
    case FF_PIXEL_PLANAR:
        if (desc->log2_chroma_w == 0 && desc->log2_chroma_h == 0) {
            bits = pf->depth * pf->nb_channels;
        } else {
            bits = pf->depth + ((2 * pf->depth) >>
                                (desc->log2_chroma_w + desc->log2_chroma_h));
        }
        break;
    case FF_PIXEL_PALETTE:
        bits = 8;
        break;
    default:
        bits = -1;
        break;
    }
    return bits;
}

static enum AVPixelFormat avcodec_find_best_pix_fmt1(enum AVPixelFormat *pix_fmt_list,
                                      enum AVPixelFormat src_pix_fmt,
                                      int has_alpha,
                                      int loss_mask)
{
    int dist, i, loss, min_dist;
    enum AVPixelFormat dst_pix_fmt;

    /* find exact color match with smallest size */
    dst_pix_fmt = AV_PIX_FMT_NONE;
    min_dist = 0x7fffffff;
    i = 0;
    while (pix_fmt_list[i] != AV_PIX_FMT_NONE) {
        enum AVPixelFormat pix_fmt = pix_fmt_list[i];

        if (i > AV_PIX_FMT_NB) {
            av_log(NULL, AV_LOG_ERROR, "Pixel format list longer than expected, "
                   "it is either not properly terminated or contains duplicates\n");
            return AV_PIX_FMT_NONE;
        }

        loss = avcodec_get_pix_fmt_loss(pix_fmt, src_pix_fmt, has_alpha) & loss_mask;
        if (loss == 0) {
            dist = avg_bits_per_pixel(pix_fmt);
            if (dist < min_dist) {
                min_dist = dist;
                dst_pix_fmt = pix_fmt;
            }
        }
        i++;
    }
    return dst_pix_fmt;
}

#if FF_API_FIND_BEST_PIX_FMT
enum AVPixelFormat avcodec_find_best_pix_fmt(int64_t pix_fmt_mask, enum AVPixelFormat src_pix_fmt,
                              int has_alpha, int *loss_ptr)
{
    enum AVPixelFormat list[64];
    int i, j = 0;
>>>>>>> 716d413c

    dst_pix_fmt = PIX_FMT_NONE; /* so first iteration doesn't have to be treated special */
    for(i = 0; i< FFMIN(PIX_FMT_NB, 64); i++){
        if (pix_fmt_mask & (1ULL << i))
            dst_pix_fmt = avcodec_find_best_pix_fmt_of_2(dst_pix_fmt, i, src_pix_fmt, has_alpha, loss_ptr);
    }
<<<<<<< HEAD
    return dst_pix_fmt;
}
#endif /* FF_API_FIND_BEST_PIX_FMT */

enum PixelFormat avcodec_find_best_pix_fmt_of_2(enum PixelFormat dst_pix_fmt1, enum PixelFormat dst_pix_fmt2,
                                            enum PixelFormat src_pix_fmt, int has_alpha, int *loss_ptr)
{
    enum PixelFormat dst_pix_fmt;
    int loss1, loss2, loss_order1, loss_order2, i, loss_mask;
=======
    list[j] = AV_PIX_FMT_NONE;

    return avcodec_find_best_pix_fmt2(list, src_pix_fmt, has_alpha, loss_ptr);
}
#endif /* FF_API_FIND_BEST_PIX_FMT */

enum AVPixelFormat avcodec_find_best_pix_fmt2(enum AVPixelFormat *pix_fmt_list,
                                            enum AVPixelFormat src_pix_fmt,
                                            int has_alpha, int *loss_ptr)
{
    enum AVPixelFormat dst_pix_fmt;
    int loss_mask, i;
>>>>>>> 716d413c
    static const int loss_mask_order[] = {
        ~0, /* no loss first */
        ~FF_LOSS_ALPHA,
        ~FF_LOSS_RESOLUTION,
        ~FF_LOSS_COLORSPACE,
        ~(FF_LOSS_COLORSPACE | FF_LOSS_RESOLUTION),
        ~FF_LOSS_COLORQUANT,
        ~FF_LOSS_DEPTH,
        ~(FF_LOSS_DEPTH|FF_LOSS_COLORSPACE),
        ~(FF_LOSS_RESOLUTION | FF_LOSS_DEPTH | FF_LOSS_COLORSPACE | FF_LOSS_ALPHA |
          FF_LOSS_COLORQUANT | FF_LOSS_CHROMA),
        0x80000, //non zero entry that combines all loss variants including future additions
        0,
    };

    loss_mask= loss_ptr?~*loss_ptr:~0; /* use loss mask if provided */
    dst_pix_fmt = PIX_FMT_NONE;
    loss1 = avcodec_get_pix_fmt_loss(dst_pix_fmt1, src_pix_fmt, has_alpha) & loss_mask;
    loss2 = avcodec_get_pix_fmt_loss(dst_pix_fmt2, src_pix_fmt, has_alpha) & loss_mask;

    /* try with successive loss */
    for(i = 0;loss_mask_order[i] != 0 && dst_pix_fmt == PIX_FMT_NONE;i++) {
        loss_order1 = loss1 & loss_mask_order[i];
        loss_order2 = loss2 & loss_mask_order[i];

        if (loss_order1 == 0 && loss_order2 == 0){ /* use format with smallest depth */
            dst_pix_fmt = avg_bits_per_pixel(dst_pix_fmt2) < avg_bits_per_pixel(dst_pix_fmt1) ? dst_pix_fmt2 : dst_pix_fmt1;
        } else if (loss_order1 == 0 || loss_order2 == 0) { /* use format with no loss */
            dst_pix_fmt = loss_order2 ? dst_pix_fmt1 : dst_pix_fmt2;
        }
    }
<<<<<<< HEAD

=======
    return AV_PIX_FMT_NONE;
 found:
>>>>>>> 716d413c
    if (loss_ptr)
        *loss_ptr = avcodec_get_pix_fmt_loss(dst_pix_fmt, src_pix_fmt, has_alpha);
    return dst_pix_fmt;
}

#if AV_HAVE_INCOMPATIBLE_FORK_ABI
enum PixelFormat avcodec_find_best_pix_fmt2(enum PixelFormat *pix_fmt_list,
                                            enum PixelFormat src_pix_fmt,
                                            int has_alpha, int *loss_ptr){
    return avcodec_find_best_pix_fmt_of_list(pix_fmt_list, src_pix_fmt, has_alpha, loss_ptr);
}
#else
enum PixelFormat avcodec_find_best_pix_fmt2(enum PixelFormat dst_pix_fmt1, enum PixelFormat dst_pix_fmt2,
                                            enum PixelFormat src_pix_fmt, int has_alpha, int *loss_ptr)
{
    return avcodec_find_best_pix_fmt_of_2(dst_pix_fmt1, dst_pix_fmt2, src_pix_fmt, has_alpha, loss_ptr);
}
#endif

enum PixelFormat avcodec_find_best_pix_fmt_of_list(enum PixelFormat *pix_fmt_list,
                                            enum PixelFormat src_pix_fmt,
                                            int has_alpha, int *loss_ptr){
    int i;

    enum PixelFormat best = PIX_FMT_NONE;

    for(i=0; pix_fmt_list[i] != PIX_FMT_NONE; i++)
        best = avcodec_find_best_pix_fmt_of_2(best, pix_fmt_list[i], src_pix_fmt, has_alpha, loss_ptr);

    return best;
}

void av_picture_copy(AVPicture *dst, const AVPicture *src,
                     enum AVPixelFormat pix_fmt, int width, int height)
{
    av_image_copy(dst->data, dst->linesize, (const uint8_t **)src->data,
                  src->linesize, pix_fmt, width, height);
}

/* 2x2 -> 1x1 */
void ff_shrink22(uint8_t *dst, int dst_wrap,
                     const uint8_t *src, int src_wrap,
                     int width, int height)
{
    int w;
    const uint8_t *s1, *s2;
    uint8_t *d;

    for(;height > 0; height--) {
        s1 = src;
        s2 = s1 + src_wrap;
        d = dst;
        for(w = width;w >= 4; w-=4) {
            d[0] = (s1[0] + s1[1] + s2[0] + s2[1] + 2) >> 2;
            d[1] = (s1[2] + s1[3] + s2[2] + s2[3] + 2) >> 2;
            d[2] = (s1[4] + s1[5] + s2[4] + s2[5] + 2) >> 2;
            d[3] = (s1[6] + s1[7] + s2[6] + s2[7] + 2) >> 2;
            s1 += 8;
            s2 += 8;
            d += 4;
        }
        for(;w > 0; w--) {
            d[0] = (s1[0] + s1[1] + s2[0] + s2[1] + 2) >> 2;
            s1 += 2;
            s2 += 2;
            d++;
        }
        src += 2 * src_wrap;
        dst += dst_wrap;
    }
}

/* 4x4 -> 1x1 */
void ff_shrink44(uint8_t *dst, int dst_wrap,
                     const uint8_t *src, int src_wrap,
                     int width, int height)
{
    int w;
    const uint8_t *s1, *s2, *s3, *s4;
    uint8_t *d;

    for(;height > 0; height--) {
        s1 = src;
        s2 = s1 + src_wrap;
        s3 = s2 + src_wrap;
        s4 = s3 + src_wrap;
        d = dst;
        for(w = width;w > 0; w--) {
            d[0] = (s1[0] + s1[1] + s1[2] + s1[3] +
                    s2[0] + s2[1] + s2[2] + s2[3] +
                    s3[0] + s3[1] + s3[2] + s3[3] +
                    s4[0] + s4[1] + s4[2] + s4[3] + 8) >> 4;
            s1 += 4;
            s2 += 4;
            s3 += 4;
            s4 += 4;
            d++;
        }
        src += 4 * src_wrap;
        dst += dst_wrap;
    }
}

/* 8x8 -> 1x1 */
void ff_shrink88(uint8_t *dst, int dst_wrap,
                     const uint8_t *src, int src_wrap,
                     int width, int height)
{
    int w, i;

    for(;height > 0; height--) {
        for(w = width;w > 0; w--) {
            int tmp=0;
            for(i=0; i<8; i++){
                tmp += src[0] + src[1] + src[2] + src[3] + src[4] + src[5] + src[6] + src[7];
                src += src_wrap;
            }
            *(dst++) = (tmp + 32)>>6;
            src += 8 - 8*src_wrap;
        }
        src += 8*src_wrap - 8*width;
        dst += dst_wrap - width;
    }
}


int avpicture_alloc(AVPicture *picture,
                    enum AVPixelFormat pix_fmt, int width, int height)
{
    int ret;

    if ((ret = av_image_alloc(picture->data, picture->linesize, width, height, pix_fmt, 1)) < 0) {
        memset(picture, 0, sizeof(AVPicture));
        return ret;
    }

    return 0;
}

void avpicture_free(AVPicture *picture)
{
    av_free(picture->data[0]);
}

/* return true if yuv planar */
static inline int is_yuv_planar(enum PixelFormat fmt)
{
    const PixFmtInfo         *info = &pix_fmt_info[fmt];
    const AVPixFmtDescriptor *desc = &av_pix_fmt_descriptors[fmt];
    int i;
    int planes[4] = { 0 };

    if (info->color_type != FF_COLOR_YUV &&
        info->color_type != FF_COLOR_YUV_JPEG)
        return 0;

    /* set the used planes */
    for (i = 0; i < desc->nb_components; i++)
        planes[desc->comp[i].plane] = 1;

    /* if there is an unused plane, the format is not planar */
    for (i = 0; i < desc->nb_components; i++)
        if (!planes[i])
            return 0;
    return 1;
}

int av_picture_crop(AVPicture *dst, const AVPicture *src,
                    enum AVPixelFormat pix_fmt, int top_band, int left_band)
{
    int y_shift;
    int x_shift;

<<<<<<< HEAD
    if (pix_fmt < 0 || pix_fmt >= PIX_FMT_NB)
=======
    if (pix_fmt < 0 || pix_fmt >= AV_PIX_FMT_NB || !is_yuv_planar(&pix_fmt_info[pix_fmt]))
>>>>>>> 716d413c
        return -1;

    y_shift = av_pix_fmt_descriptors[pix_fmt].log2_chroma_h;
    x_shift = av_pix_fmt_descriptors[pix_fmt].log2_chroma_w;

    if (is_yuv_planar(pix_fmt)) {
    dst->data[0] = src->data[0] + (top_band * src->linesize[0]) + left_band;
    dst->data[1] = src->data[1] + ((top_band >> y_shift) * src->linesize[1]) + (left_band >> x_shift);
    dst->data[2] = src->data[2] + ((top_band >> y_shift) * src->linesize[2]) + (left_band >> x_shift);
    } else{
        if(top_band % (1<<y_shift) || left_band % (1<<x_shift))
            return -1;
        if(left_band) //FIXME add support for this too
            return -1;
        dst->data[0] = src->data[0] + (top_band * src->linesize[0]) + left_band;
    }

    dst->linesize[0] = src->linesize[0];
    dst->linesize[1] = src->linesize[1];
    dst->linesize[2] = src->linesize[2];
    return 0;
}

int av_picture_pad(AVPicture *dst, const AVPicture *src, int height, int width,
                   enum AVPixelFormat pix_fmt, int padtop, int padbottom, int padleft, int padright,
            int *color)
{
    uint8_t *optr;
    int y_shift;
    int x_shift;
    int yheight;
    int i, y;

<<<<<<< HEAD
    if (pix_fmt < 0 || pix_fmt >= PIX_FMT_NB ||
        !is_yuv_planar(pix_fmt)) return -1;
=======
    if (pix_fmt < 0 || pix_fmt >= AV_PIX_FMT_NB ||
        !is_yuv_planar(&pix_fmt_info[pix_fmt])) return -1;
>>>>>>> 716d413c

    for (i = 0; i < 3; i++) {
        x_shift = i ? av_pix_fmt_descriptors[pix_fmt].log2_chroma_w : 0;
        y_shift = i ? av_pix_fmt_descriptors[pix_fmt].log2_chroma_h : 0;

        if (padtop || padleft) {
            memset(dst->data[i], color[i],
                dst->linesize[i] * (padtop >> y_shift) + (padleft >> x_shift));
        }

        if (padleft || padright) {
            optr = dst->data[i] + dst->linesize[i] * (padtop >> y_shift) +
                (dst->linesize[i] - (padright >> x_shift));
            yheight = (height - 1 - (padtop + padbottom)) >> y_shift;
            for (y = 0; y < yheight; y++) {
                memset(optr, color[i], (padleft + padright) >> x_shift);
                optr += dst->linesize[i];
            }
        }

        if (src) { /* first line */
            uint8_t *iptr = src->data[i];
            optr = dst->data[i] + dst->linesize[i] * (padtop >> y_shift) +
                    (padleft >> x_shift);
            memcpy(optr, iptr, (width - padleft - padright) >> x_shift);
            iptr += src->linesize[i];
            optr = dst->data[i] + dst->linesize[i] * (padtop >> y_shift) +
                (dst->linesize[i] - (padright >> x_shift));
            yheight = (height - 1 - (padtop + padbottom)) >> y_shift;
            for (y = 0; y < yheight; y++) {
                memset(optr, color[i], (padleft + padright) >> x_shift);
                memcpy(optr + ((padleft + padright) >> x_shift), iptr,
                       (width - padleft - padright) >> x_shift);
                iptr += src->linesize[i];
                optr += dst->linesize[i];
            }
        }

        if (padbottom || padright) {
            optr = dst->data[i] + dst->linesize[i] *
                ((height - padbottom) >> y_shift) - (padright >> x_shift);
            memset(optr, color[i],dst->linesize[i] *
                (padbottom >> y_shift) + (padright >> x_shift));
        }
    }
    return 0;
}

#if !HAVE_MMX_EXTERNAL
/* filter parameters: [-1 4 2 4 -1] // 8 */
static void deinterlace_line_c(uint8_t *dst,
                             const uint8_t *lum_m4, const uint8_t *lum_m3,
                             const uint8_t *lum_m2, const uint8_t *lum_m1,
                             const uint8_t *lum,
                             int size)
{
    uint8_t *cm = ff_cropTbl + MAX_NEG_CROP;
    int sum;

    for(;size > 0;size--) {
        sum = -lum_m4[0];
        sum += lum_m3[0] << 2;
        sum += lum_m2[0] << 1;
        sum += lum_m1[0] << 2;
        sum += -lum[0];
        dst[0] = cm[(sum + 4) >> 3];
        lum_m4++;
        lum_m3++;
        lum_m2++;
        lum_m1++;
        lum++;
        dst++;
    }
}

static void deinterlace_line_inplace_c(uint8_t *lum_m4, uint8_t *lum_m3,
                                       uint8_t *lum_m2, uint8_t *lum_m1,
                                       uint8_t *lum, int size)
{
    uint8_t *cm = ff_cropTbl + MAX_NEG_CROP;
    int sum;

    for(;size > 0;size--) {
        sum = -lum_m4[0];
        sum += lum_m3[0] << 2;
        sum += lum_m2[0] << 1;
        lum_m4[0]=lum_m2[0];
        sum += lum_m1[0] << 2;
        sum += -lum[0];
        lum_m2[0] = cm[(sum + 4) >> 3];
        lum_m4++;
        lum_m3++;
        lum_m2++;
        lum_m1++;
        lum++;
    }
}
#endif /* !HAVE_MMX_EXTERNAL */

/* deinterlacing : 2 temporal taps, 3 spatial taps linear filter. The
   top field is copied as is, but the bottom field is deinterlaced
   against the top field. */
static void deinterlace_bottom_field(uint8_t *dst, int dst_wrap,
                                    const uint8_t *src1, int src_wrap,
                                    int width, int height)
{
    const uint8_t *src_m2, *src_m1, *src_0, *src_p1, *src_p2;
    int y;

    src_m2 = src1;
    src_m1 = src1;
    src_0=&src_m1[src_wrap];
    src_p1=&src_0[src_wrap];
    src_p2=&src_p1[src_wrap];
    for(y=0;y<(height-2);y+=2) {
        memcpy(dst,src_m1,width);
        dst += dst_wrap;
        deinterlace_line(dst,src_m2,src_m1,src_0,src_p1,src_p2,width);
        src_m2 = src_0;
        src_m1 = src_p1;
        src_0 = src_p2;
        src_p1 += 2*src_wrap;
        src_p2 += 2*src_wrap;
        dst += dst_wrap;
    }
    memcpy(dst,src_m1,width);
    dst += dst_wrap;
    /* do last line */
    deinterlace_line(dst,src_m2,src_m1,src_0,src_0,src_0,width);
}

static void deinterlace_bottom_field_inplace(uint8_t *src1, int src_wrap,
                                             int width, int height)
{
    uint8_t *src_m1, *src_0, *src_p1, *src_p2;
    int y;
    uint8_t *buf;
    buf = av_malloc(width);

    src_m1 = src1;
    memcpy(buf,src_m1,width);
    src_0=&src_m1[src_wrap];
    src_p1=&src_0[src_wrap];
    src_p2=&src_p1[src_wrap];
    for(y=0;y<(height-2);y+=2) {
        deinterlace_line_inplace(buf,src_m1,src_0,src_p1,src_p2,width);
        src_m1 = src_p1;
        src_0 = src_p2;
        src_p1 += 2*src_wrap;
        src_p2 += 2*src_wrap;
    }
    /* do last line */
    deinterlace_line_inplace(buf,src_m1,src_0,src_0,src_0,width);
    av_free(buf);
}

int avpicture_deinterlace(AVPicture *dst, const AVPicture *src,
                          enum AVPixelFormat pix_fmt, int width, int height)
{
    int i;

    if (pix_fmt != AV_PIX_FMT_YUV420P &&
        pix_fmt != AV_PIX_FMT_YUVJ420P &&
        pix_fmt != AV_PIX_FMT_YUV422P &&
        pix_fmt != AV_PIX_FMT_YUVJ422P &&
        pix_fmt != AV_PIX_FMT_YUV444P &&
        pix_fmt != AV_PIX_FMT_YUV411P &&
        pix_fmt != AV_PIX_FMT_GRAY8)
        return -1;
    if ((width & 3) != 0 || (height & 3) != 0)
        return -1;

    for(i=0;i<3;i++) {
        if (i == 1) {
            switch(pix_fmt) {
            case AV_PIX_FMT_YUVJ420P:
            case AV_PIX_FMT_YUV420P:
                width >>= 1;
                height >>= 1;
                break;
            case AV_PIX_FMT_YUV422P:
            case AV_PIX_FMT_YUVJ422P:
                width >>= 1;
                break;
            case AV_PIX_FMT_YUV411P:
                width >>= 2;
                break;
            default:
                break;
            }
            if (pix_fmt == AV_PIX_FMT_GRAY8) {
                break;
            }
        }
        if (src == dst) {
            deinterlace_bottom_field_inplace(dst->data[i], dst->linesize[i],
                                 width, height);
        } else {
            deinterlace_bottom_field(dst->data[i],dst->linesize[i],
                                        src->data[i], src->linesize[i],
                                        width, height);
        }
    }
    emms_c();
    return 0;
}<|MERGE_RESOLUTION|>--- conflicted
+++ resolved
@@ -66,594 +66,324 @@
 /* this table gives more information about formats */
 static const PixFmtInfo pix_fmt_info[AV_PIX_FMT_NB] = {
     /* YUV formats */
-<<<<<<< HEAD
-    [PIX_FMT_YUV420P] = {
-=======
     [AV_PIX_FMT_YUV420P] = {
-        .nb_channels = 3,
->>>>>>> 716d413c
-        .color_type = FF_COLOR_YUV,
-    },
-<<<<<<< HEAD
-    [PIX_FMT_YUV422P] = {
-=======
+        .color_type = FF_COLOR_YUV,
+    },
     [AV_PIX_FMT_YUV422P] = {
-        .nb_channels = 3,
->>>>>>> 716d413c
-        .color_type = FF_COLOR_YUV,
-    },
-<<<<<<< HEAD
-    [PIX_FMT_YUV444P] = {
-=======
+        .color_type = FF_COLOR_YUV,
+    },
     [AV_PIX_FMT_YUV444P] = {
-        .nb_channels = 3,
->>>>>>> 716d413c
-        .color_type = FF_COLOR_YUV,
-    },
-<<<<<<< HEAD
-    [PIX_FMT_YUYV422] = {
-=======
+        .color_type = FF_COLOR_YUV,
+    },
     [AV_PIX_FMT_YUYV422] = {
-        .nb_channels = 1,
->>>>>>> 716d413c
-        .color_type = FF_COLOR_YUV,
-    },
-<<<<<<< HEAD
-    [PIX_FMT_UYVY422] = {
-=======
+        .color_type = FF_COLOR_YUV,
+    },
     [AV_PIX_FMT_UYVY422] = {
-        .nb_channels = 1,
->>>>>>> 716d413c
-        .color_type = FF_COLOR_YUV,
-    },
-<<<<<<< HEAD
-    [PIX_FMT_YUV410P] = {
-=======
+        .color_type = FF_COLOR_YUV,
+    },
     [AV_PIX_FMT_YUV410P] = {
-        .nb_channels = 3,
->>>>>>> 716d413c
-        .color_type = FF_COLOR_YUV,
-    },
-<<<<<<< HEAD
-    [PIX_FMT_YUV411P] = {
-=======
+        .color_type = FF_COLOR_YUV,
+    },
     [AV_PIX_FMT_YUV411P] = {
-        .nb_channels = 3,
->>>>>>> 716d413c
-        .color_type = FF_COLOR_YUV,
-    },
-<<<<<<< HEAD
-    [PIX_FMT_YUV440P] = {
-=======
+        .color_type = FF_COLOR_YUV,
+    },
     [AV_PIX_FMT_YUV440P] = {
-        .nb_channels = 3,
->>>>>>> 716d413c
-        .color_type = FF_COLOR_YUV,
-    },
-    [PIX_FMT_YUV420P9LE] = {
-        .color_type = FF_COLOR_YUV,
-    },
-    [PIX_FMT_YUV422P9LE] = {
-        .color_type = FF_COLOR_YUV,
-    },
-    [PIX_FMT_YUV444P9LE] = {
-        .color_type = FF_COLOR_YUV,
-    },
-    [PIX_FMT_YUV420P9BE] = {
-        .color_type = FF_COLOR_YUV,
-    },
-    [PIX_FMT_YUV422P9BE] = {
-        .color_type = FF_COLOR_YUV,
-    },
-    [PIX_FMT_YUV444P9BE] = {
-        .color_type = FF_COLOR_YUV,
-    },
-    [PIX_FMT_YUV420P10LE] = {
-        .color_type = FF_COLOR_YUV,
-    },
-    [PIX_FMT_YUV422P10LE] = {
-        .color_type = FF_COLOR_YUV,
-    },
-    [PIX_FMT_YUV444P10LE] = {
-        .color_type = FF_COLOR_YUV,
-    },
-    [PIX_FMT_YUV420P10BE] = {
-        .color_type = FF_COLOR_YUV,
-    },
-    [PIX_FMT_YUV422P10BE] = {
-        .color_type = FF_COLOR_YUV,
-    },
-    [PIX_FMT_YUV444P10BE] = {
-        .color_type = FF_COLOR_YUV,
-    },
-    [PIX_FMT_YUV420P12LE] = {
-        .color_type = FF_COLOR_YUV,
-    },
-    [PIX_FMT_YUV422P12LE] = {
-        .color_type = FF_COLOR_YUV,
-    },
-    [PIX_FMT_YUV444P12LE] = {
-        .color_type = FF_COLOR_YUV,
-    },
-    [PIX_FMT_YUV420P12BE] = {
-        .color_type = FF_COLOR_YUV,
-    },
-    [PIX_FMT_YUV422P12BE] = {
-        .color_type = FF_COLOR_YUV,
-    },
-    [PIX_FMT_YUV444P12BE] = {
-        .color_type = FF_COLOR_YUV,
-    },
-    [PIX_FMT_YUV420P14LE] = {
-        .color_type = FF_COLOR_YUV,
-    },
-    [PIX_FMT_YUV422P14LE] = {
-        .color_type = FF_COLOR_YUV,
-    },
-    [PIX_FMT_YUV444P14LE] = {
-        .color_type = FF_COLOR_YUV,
-    },
-    [PIX_FMT_YUV420P14BE] = {
-        .color_type = FF_COLOR_YUV,
-    },
-    [PIX_FMT_YUV422P14BE] = {
-        .color_type = FF_COLOR_YUV,
-    },
-    [PIX_FMT_YUV444P14BE] = {
-        .color_type = FF_COLOR_YUV,
-    },
-<<<<<<< HEAD
-    [PIX_FMT_YUV420P16LE] = {
-=======
+        .color_type = FF_COLOR_YUV,
+    },
+    [AV_PIX_FMT_YUV420P9LE] = {
+        .color_type = FF_COLOR_YUV,
+    },
+    [AV_PIX_FMT_YUV422P9LE] = {
+        .color_type = FF_COLOR_YUV,
+    },
+    [AV_PIX_FMT_YUV444P9LE] = {
+        .color_type = FF_COLOR_YUV,
+    },
+    [AV_PIX_FMT_YUV420P9BE] = {
+        .color_type = FF_COLOR_YUV,
+    },
+    [AV_PIX_FMT_YUV422P9BE] = {
+        .color_type = FF_COLOR_YUV,
+    },
+    [AV_PIX_FMT_YUV444P9BE] = {
+        .color_type = FF_COLOR_YUV,
+    },
+    [AV_PIX_FMT_YUV420P10LE] = {
+        .color_type = FF_COLOR_YUV,
+    },
+    [AV_PIX_FMT_YUV422P10LE] = {
+        .color_type = FF_COLOR_YUV,
+    },
+    [AV_PIX_FMT_YUV444P10LE] = {
+        .color_type = FF_COLOR_YUV,
+    },
+    [AV_PIX_FMT_YUV420P10BE] = {
+        .color_type = FF_COLOR_YUV,
+    },
+    [AV_PIX_FMT_YUV422P10BE] = {
+        .color_type = FF_COLOR_YUV,
+    },
+    [AV_PIX_FMT_YUV444P10BE] = {
+        .color_type = FF_COLOR_YUV,
+    },
+    [AV_PIX_FMT_YUV420P12LE] = {
+        .color_type = FF_COLOR_YUV,
+    },
+    [AV_PIX_FMT_YUV422P12LE] = {
+        .color_type = FF_COLOR_YUV,
+    },
+    [AV_PIX_FMT_YUV444P12LE] = {
+        .color_type = FF_COLOR_YUV,
+    },
+    [AV_PIX_FMT_YUV420P12BE] = {
+        .color_type = FF_COLOR_YUV,
+    },
+    [AV_PIX_FMT_YUV422P12BE] = {
+        .color_type = FF_COLOR_YUV,
+    },
+    [AV_PIX_FMT_YUV444P12BE] = {
+        .color_type = FF_COLOR_YUV,
+    },
+    [AV_PIX_FMT_YUV420P14LE] = {
+        .color_type = FF_COLOR_YUV,
+    },
+    [AV_PIX_FMT_YUV422P14LE] = {
+        .color_type = FF_COLOR_YUV,
+    },
+    [AV_PIX_FMT_YUV444P14LE] = {
+        .color_type = FF_COLOR_YUV,
+    },
+    [AV_PIX_FMT_YUV420P14BE] = {
+        .color_type = FF_COLOR_YUV,
+    },
+    [AV_PIX_FMT_YUV422P14BE] = {
+        .color_type = FF_COLOR_YUV,
+    },
+    [AV_PIX_FMT_YUV444P14BE] = {
+        .color_type = FF_COLOR_YUV,
+    },
     [AV_PIX_FMT_YUV420P16LE] = {
-        .nb_channels = 3,
->>>>>>> 716d413c
-        .color_type = FF_COLOR_YUV,
-    },
-<<<<<<< HEAD
-    [PIX_FMT_YUV422P16LE] = {
-=======
+        .color_type = FF_COLOR_YUV,
+    },
     [AV_PIX_FMT_YUV422P16LE] = {
-        .nb_channels = 3,
->>>>>>> 716d413c
-        .color_type = FF_COLOR_YUV,
-    },
-<<<<<<< HEAD
-    [PIX_FMT_YUV444P16LE] = {
-=======
+        .color_type = FF_COLOR_YUV,
+    },
     [AV_PIX_FMT_YUV444P16LE] = {
-        .nb_channels = 3,
->>>>>>> 716d413c
-        .color_type = FF_COLOR_YUV,
-    },
-<<<<<<< HEAD
-    [PIX_FMT_YUV420P16BE] = {
-=======
+        .color_type = FF_COLOR_YUV,
+    },
     [AV_PIX_FMT_YUV420P16BE] = {
-        .nb_channels = 3,
->>>>>>> 716d413c
-        .color_type = FF_COLOR_YUV,
-    },
-<<<<<<< HEAD
-    [PIX_FMT_YUV422P16BE] = {
-=======
+        .color_type = FF_COLOR_YUV,
+    },
     [AV_PIX_FMT_YUV422P16BE] = {
-        .nb_channels = 3,
->>>>>>> 716d413c
-        .color_type = FF_COLOR_YUV,
-    },
-<<<<<<< HEAD
-    [PIX_FMT_YUV444P16BE] = {
-=======
+        .color_type = FF_COLOR_YUV,
+    },
     [AV_PIX_FMT_YUV444P16BE] = {
-        .nb_channels = 3,
->>>>>>> 716d413c
         .color_type = FF_COLOR_YUV,
     },
 
     /* YUV formats with alpha plane */
-<<<<<<< HEAD
-    [PIX_FMT_YUVA420P] = {
-=======
     [AV_PIX_FMT_YUVA420P] = {
-        .nb_channels = 4,
->>>>>>> 716d413c
-        .color_type = FF_COLOR_YUV,
-    },
-
-    [PIX_FMT_YUVA422P] = {
-        .color_type = FF_COLOR_YUV,
-    },
-
-    [PIX_FMT_YUVA444P] = {
+        .color_type = FF_COLOR_YUV,
+    },
+
+    [AV_PIX_FMT_YUVA422P] = {
+        .color_type = FF_COLOR_YUV,
+    },
+
+    [AV_PIX_FMT_YUVA444P] = {
         .color_type = FF_COLOR_YUV,
     },
 
     /* JPEG YUV */
-<<<<<<< HEAD
-    [PIX_FMT_YUVJ420P] = {
-=======
     [AV_PIX_FMT_YUVJ420P] = {
-        .nb_channels = 3,
->>>>>>> 716d413c
         .color_type = FF_COLOR_YUV_JPEG,
     },
-<<<<<<< HEAD
-    [PIX_FMT_YUVJ422P] = {
-=======
     [AV_PIX_FMT_YUVJ422P] = {
-        .nb_channels = 3,
->>>>>>> 716d413c
         .color_type = FF_COLOR_YUV_JPEG,
     },
-<<<<<<< HEAD
-    [PIX_FMT_YUVJ444P] = {
-=======
     [AV_PIX_FMT_YUVJ444P] = {
-        .nb_channels = 3,
->>>>>>> 716d413c
         .color_type = FF_COLOR_YUV_JPEG,
     },
-<<<<<<< HEAD
-    [PIX_FMT_YUVJ440P] = {
-=======
     [AV_PIX_FMT_YUVJ440P] = {
-        .nb_channels = 3,
->>>>>>> 716d413c
         .color_type = FF_COLOR_YUV_JPEG,
     },
 
     /* RGB formats */
-<<<<<<< HEAD
-    [PIX_FMT_RGB24] = {
-=======
     [AV_PIX_FMT_RGB24] = {
-        .nb_channels = 3,
->>>>>>> 716d413c
-        .color_type = FF_COLOR_RGB,
-    },
-<<<<<<< HEAD
-    [PIX_FMT_BGR24] = {
-=======
+        .color_type = FF_COLOR_RGB,
+    },
     [AV_PIX_FMT_BGR24] = {
-        .nb_channels = 3,
->>>>>>> 716d413c
-        .color_type = FF_COLOR_RGB,
-    },
-<<<<<<< HEAD
-    [PIX_FMT_ARGB] = {
-=======
+        .color_type = FF_COLOR_RGB,
+    },
     [AV_PIX_FMT_ARGB] = {
-        .nb_channels = 4, .is_alpha = 1,
->>>>>>> 716d413c
-        .color_type = FF_COLOR_RGB,
-    },
-<<<<<<< HEAD
-    [PIX_FMT_RGB48BE] = {
-=======
+        .color_type = FF_COLOR_RGB,
+    },
     [AV_PIX_FMT_RGB48BE] = {
-        .nb_channels = 3,
->>>>>>> 716d413c
-        .color_type = FF_COLOR_RGB,
-    },
-<<<<<<< HEAD
-    [PIX_FMT_RGB48LE] = {
-=======
+        .color_type = FF_COLOR_RGB,
+    },
     [AV_PIX_FMT_RGB48LE] = {
-        .nb_channels = 3,
->>>>>>> 716d413c
-        .color_type = FF_COLOR_RGB,
-    },
-    [PIX_FMT_RGBA64BE] = {
-        .color_type = FF_COLOR_RGB,
-    },
-    [PIX_FMT_RGBA64LE] = {
-        .color_type = FF_COLOR_RGB,
-    },
-<<<<<<< HEAD
-    [PIX_FMT_RGB565BE] = {
-=======
+        .color_type = FF_COLOR_RGB,
+    },
+    [AV_PIX_FMT_RGBA64BE] = {
+        .color_type = FF_COLOR_RGB,
+    },
+    [AV_PIX_FMT_RGBA64LE] = {
+        .color_type = FF_COLOR_RGB,
+    },
     [AV_PIX_FMT_RGB565BE] = {
-        .nb_channels = 3,
->>>>>>> 716d413c
-        .color_type = FF_COLOR_RGB,
-    },
-<<<<<<< HEAD
-    [PIX_FMT_RGB565LE] = {
-=======
+        .color_type = FF_COLOR_RGB,
+    },
     [AV_PIX_FMT_RGB565LE] = {
-        .nb_channels = 3,
->>>>>>> 716d413c
-        .color_type = FF_COLOR_RGB,
-    },
-<<<<<<< HEAD
-    [PIX_FMT_RGB555BE] = {
-=======
+        .color_type = FF_COLOR_RGB,
+    },
     [AV_PIX_FMT_RGB555BE] = {
-        .nb_channels = 3,
->>>>>>> 716d413c
         .color_type = FF_COLOR_RGB,
         .padded_size = 16,
     },
-<<<<<<< HEAD
-    [PIX_FMT_RGB555LE] = {
-=======
     [AV_PIX_FMT_RGB555LE] = {
-        .nb_channels = 3,
->>>>>>> 716d413c
         .color_type = FF_COLOR_RGB,
         .padded_size = 16,
     },
-<<<<<<< HEAD
-    [PIX_FMT_RGB444BE] = {
-=======
     [AV_PIX_FMT_RGB444BE] = {
-        .nb_channels = 3,
->>>>>>> 716d413c
         .color_type = FF_COLOR_RGB,
         .padded_size = 16,
     },
-<<<<<<< HEAD
-    [PIX_FMT_RGB444LE] = {
-=======
     [AV_PIX_FMT_RGB444LE] = {
-        .nb_channels = 3,
->>>>>>> 716d413c
         .color_type = FF_COLOR_RGB,
         .padded_size = 16,
     },
 
     /* gray / mono formats */
-<<<<<<< HEAD
-    [PIX_FMT_GRAY16BE] = {
-=======
     [AV_PIX_FMT_GRAY16BE] = {
-        .nb_channels = 1,
->>>>>>> 716d413c
         .color_type = FF_COLOR_GRAY,
     },
-<<<<<<< HEAD
-    [PIX_FMT_GRAY16LE] = {
-=======
     [AV_PIX_FMT_GRAY16LE] = {
-        .nb_channels = 1,
->>>>>>> 716d413c
         .color_type = FF_COLOR_GRAY,
     },
-<<<<<<< HEAD
-    [PIX_FMT_GRAY8] = {
-=======
     [AV_PIX_FMT_GRAY8] = {
-        .nb_channels = 1,
->>>>>>> 716d413c
         .color_type = FF_COLOR_GRAY,
     },
-    [PIX_FMT_GRAY8A] = {
+    [AV_PIX_FMT_GRAY8A] = {
         .color_type = FF_COLOR_GRAY,
     },
-<<<<<<< HEAD
-    [PIX_FMT_MONOWHITE] = {
-=======
     [AV_PIX_FMT_MONOWHITE] = {
-        .nb_channels = 1,
->>>>>>> 716d413c
         .color_type = FF_COLOR_GRAY,
     },
-<<<<<<< HEAD
-    [PIX_FMT_MONOBLACK] = {
-=======
     [AV_PIX_FMT_MONOBLACK] = {
-        .nb_channels = 1,
->>>>>>> 716d413c
         .color_type = FF_COLOR_GRAY,
     },
 
     /* paletted formats */
-<<<<<<< HEAD
-    [PIX_FMT_PAL8] = {
-=======
     [AV_PIX_FMT_PAL8] = {
-        .nb_channels = 4, .is_alpha = 1,
->>>>>>> 716d413c
-        .color_type = FF_COLOR_RGB,
-    },
-<<<<<<< HEAD
-    [PIX_FMT_UYYVYY411] = {
-=======
+        .color_type = FF_COLOR_RGB,
+    },
     [AV_PIX_FMT_UYYVYY411] = {
-        .nb_channels = 1,
->>>>>>> 716d413c
-        .color_type = FF_COLOR_YUV,
-    },
-<<<<<<< HEAD
-    [PIX_FMT_ABGR] = {
-=======
+        .color_type = FF_COLOR_YUV,
+    },
     [AV_PIX_FMT_ABGR] = {
-        .nb_channels = 4, .is_alpha = 1,
->>>>>>> 716d413c
-        .color_type = FF_COLOR_RGB,
-    },
-    [PIX_FMT_BGR48BE] = {
-        .color_type = FF_COLOR_RGB,
-    },
-    [PIX_FMT_BGR48LE] = {
-        .color_type = FF_COLOR_RGB,
-    },
-    [PIX_FMT_BGRA64BE] = {
-        .color_type = FF_COLOR_RGB,
-    },
-    [PIX_FMT_BGRA64LE] = {
-        .color_type = FF_COLOR_RGB,
-    },
-<<<<<<< HEAD
-    [PIX_FMT_BGR565BE] = {
-=======
+        .color_type = FF_COLOR_RGB,
+    },
+    [AV_PIX_FMT_BGR48BE] = {
+        .color_type = FF_COLOR_RGB,
+    },
+    [AV_PIX_FMT_BGR48LE] = {
+        .color_type = FF_COLOR_RGB,
+    },
+    [AV_PIX_FMT_BGRA64BE] = {
+        .color_type = FF_COLOR_RGB,
+    },
+    [AV_PIX_FMT_BGRA64LE] = {
+        .color_type = FF_COLOR_RGB,
+    },
     [AV_PIX_FMT_BGR565BE] = {
-        .nb_channels = 3,
->>>>>>> 716d413c
         .color_type = FF_COLOR_RGB,
         .padded_size = 16,
     },
-<<<<<<< HEAD
-    [PIX_FMT_BGR565LE] = {
-=======
     [AV_PIX_FMT_BGR565LE] = {
-        .nb_channels = 3,
->>>>>>> 716d413c
         .color_type = FF_COLOR_RGB,
         .padded_size = 16,
     },
-<<<<<<< HEAD
-    [PIX_FMT_BGR555BE] = {
-=======
     [AV_PIX_FMT_BGR555BE] = {
-        .nb_channels = 3,
->>>>>>> 716d413c
         .color_type = FF_COLOR_RGB,
         .padded_size = 16,
     },
-<<<<<<< HEAD
-    [PIX_FMT_BGR555LE] = {
-=======
     [AV_PIX_FMT_BGR555LE] = {
-        .nb_channels = 3,
->>>>>>> 716d413c
         .color_type = FF_COLOR_RGB,
         .padded_size = 16,
     },
-<<<<<<< HEAD
-    [PIX_FMT_BGR444BE] = {
-=======
     [AV_PIX_FMT_BGR444BE] = {
-        .nb_channels = 3,
->>>>>>> 716d413c
         .color_type = FF_COLOR_RGB,
         .padded_size = 16,
     },
-<<<<<<< HEAD
-    [PIX_FMT_BGR444LE] = {
-=======
     [AV_PIX_FMT_BGR444LE] = {
-        .nb_channels = 3,
->>>>>>> 716d413c
         .color_type = FF_COLOR_RGB,
         .padded_size = 16,
     },
-<<<<<<< HEAD
-    [PIX_FMT_RGB8] = {
-=======
     [AV_PIX_FMT_RGB8] = {
-        .nb_channels = 1,
->>>>>>> 716d413c
-        .color_type = FF_COLOR_RGB,
-    },
-<<<<<<< HEAD
-    [PIX_FMT_RGB4] = {
-=======
+        .color_type = FF_COLOR_RGB,
+    },
     [AV_PIX_FMT_RGB4] = {
-        .nb_channels = 1,
->>>>>>> 716d413c
-        .color_type = FF_COLOR_RGB,
-    },
-<<<<<<< HEAD
-    [PIX_FMT_RGB4_BYTE] = {
-=======
+        .color_type = FF_COLOR_RGB,
+    },
     [AV_PIX_FMT_RGB4_BYTE] = {
-        .nb_channels = 1,
->>>>>>> 716d413c
         .color_type = FF_COLOR_RGB,
         .padded_size = 8,
     },
-<<<<<<< HEAD
-    [PIX_FMT_BGR8] = {
-=======
     [AV_PIX_FMT_BGR8] = {
-        .nb_channels = 1,
->>>>>>> 716d413c
-        .color_type = FF_COLOR_RGB,
-    },
-<<<<<<< HEAD
-    [PIX_FMT_BGR4] = {
-=======
+        .color_type = FF_COLOR_RGB,
+    },
     [AV_PIX_FMT_BGR4] = {
-        .nb_channels = 1,
->>>>>>> 716d413c
-        .color_type = FF_COLOR_RGB,
-    },
-<<<<<<< HEAD
-    [PIX_FMT_BGR4_BYTE] = {
-=======
+        .color_type = FF_COLOR_RGB,
+    },
     [AV_PIX_FMT_BGR4_BYTE] = {
-        .nb_channels = 1,
->>>>>>> 716d413c
         .color_type = FF_COLOR_RGB,
         .padded_size = 8,
     },
-<<<<<<< HEAD
-    [PIX_FMT_NV12] = {
-=======
     [AV_PIX_FMT_NV12] = {
-        .nb_channels = 2,
->>>>>>> 716d413c
-        .color_type = FF_COLOR_YUV,
-    },
-<<<<<<< HEAD
-    [PIX_FMT_NV21] = {
-=======
+        .color_type = FF_COLOR_YUV,
+    },
     [AV_PIX_FMT_NV21] = {
-        .nb_channels = 2,
->>>>>>> 716d413c
-        .color_type = FF_COLOR_YUV,
-    },
-
-<<<<<<< HEAD
-    [PIX_FMT_BGRA] = {
-=======
+        .color_type = FF_COLOR_YUV,
+    },
+
     [AV_PIX_FMT_BGRA] = {
-        .nb_channels = 4, .is_alpha = 1,
->>>>>>> 716d413c
-        .color_type = FF_COLOR_RGB,
-    },
-<<<<<<< HEAD
-    [PIX_FMT_RGBA] = {
-=======
+        .color_type = FF_COLOR_RGB,
+    },
     [AV_PIX_FMT_RGBA] = {
-        .nb_channels = 4, .is_alpha = 1,
->>>>>>> 716d413c
-        .color_type = FF_COLOR_RGB,
-    },
-
-    [PIX_FMT_GBRP] = {
-        .color_type = FF_COLOR_RGB,
-    },
-    [PIX_FMT_GBRP9BE] = {
-        .color_type = FF_COLOR_RGB,
-    },
-    [PIX_FMT_GBRP9LE] = {
-        .color_type = FF_COLOR_RGB,
-    },
-    [PIX_FMT_GBRP10BE] = {
-        .color_type = FF_COLOR_RGB,
-    },
-    [PIX_FMT_GBRP10LE] = {
-        .color_type = FF_COLOR_RGB,
-    },
-    [PIX_FMT_GBRP12BE] = {
-        .color_type = FF_COLOR_RGB,
-    },
-    [PIX_FMT_GBRP12LE] = {
-        .color_type = FF_COLOR_RGB,
-    },
-    [PIX_FMT_GBRP14BE] = {
-        .color_type = FF_COLOR_RGB,
-    },
-    [PIX_FMT_GBRP14LE] = {
-        .color_type = FF_COLOR_RGB,
-    },
-    [PIX_FMT_GBRP16BE] = {
-        .color_type = FF_COLOR_RGB,
-    },
-    [PIX_FMT_GBRP16LE] = {
+        .color_type = FF_COLOR_RGB,
+    },
+
+    [AV_PIX_FMT_GBRP] = {
+        .color_type = FF_COLOR_RGB,
+    },
+    [AV_PIX_FMT_GBRP9BE] = {
+        .color_type = FF_COLOR_RGB,
+    },
+    [AV_PIX_FMT_GBRP9LE] = {
+        .color_type = FF_COLOR_RGB,
+    },
+    [AV_PIX_FMT_GBRP10BE] = {
+        .color_type = FF_COLOR_RGB,
+    },
+    [AV_PIX_FMT_GBRP10LE] = {
+        .color_type = FF_COLOR_RGB,
+    },
+    [AV_PIX_FMT_GBRP12BE] = {
+        .color_type = FF_COLOR_RGB,
+    },
+    [AV_PIX_FMT_GBRP12LE] = {
+        .color_type = FF_COLOR_RGB,
+    },
+    [AV_PIX_FMT_GBRP14BE] = {
+        .color_type = FF_COLOR_RGB,
+    },
+    [AV_PIX_FMT_GBRP14LE] = {
+        .color_type = FF_COLOR_RGB,
+    },
+    [AV_PIX_FMT_GBRP16BE] = {
+        .color_type = FF_COLOR_RGB,
+    },
+    [AV_PIX_FMT_GBRP16LE] = {
         .color_type = FF_COLOR_RGB,
     },
 };
@@ -684,12 +414,12 @@
                                    pix_fmt, width, height, 1);
 }
 
-int avpicture_get_size(enum PixelFormat pix_fmt, int width, int height)
+int avpicture_get_size(enum AVPixelFormat pix_fmt, int width, int height)
 {
     return av_image_get_buffer_size(pix_fmt, width, height, 1);
 }
 
-static int get_pix_fmt_depth(int *min, int *max, enum PixelFormat pix_fmt)
+static int get_pix_fmt_depth(int *min, int *max, enum AVPixelFormat pix_fmt)
 {
     const AVPixFmtDescriptor *desc = &av_pix_fmt_descriptors[pix_fmt];
     int i;
@@ -699,30 +429,12 @@
         return AVERROR(EINVAL);
     }
 
-<<<<<<< HEAD
     *min = INT_MAX, *max = -INT_MAX;
     for (i = 0; i < desc->nb_components; i++) {
         *min = FFMIN(desc->comp[i].depth_minus1+1, *min);
         *max = FFMAX(desc->comp[i].depth_minus1+1, *max);
     }
     return 0;
-=======
-    if (desc->flags & PIX_FMT_PAL)
-        memcpy((unsigned char *)(((size_t)dest + 3) & ~3), src->data[1], 256 * 4);
-
-    return size;
-}
-
-int avpicture_get_size(enum AVPixelFormat pix_fmt, int width, int height)
-{
-    AVPicture dummy_pict;
-    if(av_image_check_size(width, height, 0, NULL))
-        return -1;
-    if (av_pix_fmt_descriptors[pix_fmt].flags & PIX_FMT_PSEUDOPAL)
-        // do not include palette for these pseudo-paletted formats
-        return width * height;
-    return avpicture_fill(&dummy_pict, NULL, pix_fmt, width, height);
->>>>>>> 716d413c
 }
 
 int avcodec_get_pix_fmt_loss(enum AVPixelFormat dst_pix_fmt, enum AVPixelFormat src_pix_fmt,
@@ -734,7 +446,7 @@
     int src_min_depth, src_max_depth, dst_min_depth, dst_max_depth;
     int ret, loss;
 
-    if (dst_pix_fmt >= PIX_FMT_NB || dst_pix_fmt <= PIX_FMT_NONE)
+    if (dst_pix_fmt >= AV_PIX_FMT_NB || dst_pix_fmt <= AV_PIX_FMT_NONE)
         return ~0;
 
     src_desc = &av_pix_fmt_descriptors[src_pix_fmt];
@@ -743,7 +455,6 @@
 
     /* compute loss */
     loss = 0;
-<<<<<<< HEAD
 
     if ((ret = get_pix_fmt_depth(&src_min_depth, &src_max_depth, src_pix_fmt)) < 0)
         return ret;
@@ -751,14 +462,6 @@
         return ret;
     if (dst_min_depth < src_min_depth ||
         dst_max_depth < src_max_depth)
-=======
-    pf = &pix_fmt_info[dst_pix_fmt];
-    if (pf->depth < ps->depth ||
-        ((dst_pix_fmt == AV_PIX_FMT_RGB555BE || dst_pix_fmt == AV_PIX_FMT_RGB555LE ||
-          dst_pix_fmt == AV_PIX_FMT_BGR555BE || dst_pix_fmt == AV_PIX_FMT_BGR555LE) &&
-         (src_pix_fmt == AV_PIX_FMT_RGB565BE || src_pix_fmt == AV_PIX_FMT_RGB565LE ||
-          src_pix_fmt == AV_PIX_FMT_BGR565BE || src_pix_fmt == AV_PIX_FMT_BGR565LE)))
->>>>>>> 716d413c
         loss |= FF_LOSS_DEPTH;
     if (dst_desc->log2_chroma_w > src_desc->log2_chroma_w ||
         dst_desc->log2_chroma_h > src_desc->log2_chroma_h)
@@ -796,8 +499,8 @@
         loss |= FF_LOSS_CHROMA;
     if (!pixdesc_has_alpha(dst_desc) && (pixdesc_has_alpha(src_desc) && has_alpha))
         loss |= FF_LOSS_ALPHA;
-    if (dst_pix_fmt == PIX_FMT_PAL8 &&
-        (src_pix_fmt != PIX_FMT_PAL8 && (ps->color_type != FF_COLOR_GRAY || (pixdesc_has_alpha(src_desc) && has_alpha))))
+    if (dst_pix_fmt == AV_PIX_FMT_PAL8 &&
+        (src_pix_fmt != AV_PIX_FMT_PAL8 && (ps->color_type != FF_COLOR_GRAY || (pixdesc_has_alpha(src_desc) && has_alpha))))
         loss |= FF_LOSS_COLORQUANT;
 
     return loss;
@@ -808,138 +511,34 @@
     const PixFmtInfo *info = &pix_fmt_info[pix_fmt];
     const AVPixFmtDescriptor *desc = &av_pix_fmt_descriptors[pix_fmt];
 
-<<<<<<< HEAD
     return info->padded_size ?
         info->padded_size : av_get_bits_per_pixel(desc);
 }
 
 #if FF_API_FIND_BEST_PIX_FMT
-enum PixelFormat avcodec_find_best_pix_fmt(int64_t pix_fmt_mask, enum PixelFormat src_pix_fmt,
+enum AVPixelFormat avcodec_find_best_pix_fmt(int64_t pix_fmt_mask, enum AVPixelFormat src_pix_fmt,
                                             int has_alpha, int *loss_ptr)
 {
-    enum PixelFormat dst_pix_fmt;
+    enum AVPixelFormat dst_pix_fmt;
     int i;
 
     if (loss_ptr) /* all losses count (for backward compatibility) */
         *loss_ptr = 0;
-=======
-    pf = &pix_fmt_info[pix_fmt];
-    switch(pf->pixel_type) {
-    case FF_PIXEL_PACKED:
-        switch(pix_fmt) {
-        case AV_PIX_FMT_YUYV422:
-        case AV_PIX_FMT_UYVY422:
-        case AV_PIX_FMT_RGB565BE:
-        case AV_PIX_FMT_RGB565LE:
-        case AV_PIX_FMT_RGB555BE:
-        case AV_PIX_FMT_RGB555LE:
-        case AV_PIX_FMT_RGB444BE:
-        case AV_PIX_FMT_RGB444LE:
-        case AV_PIX_FMT_BGR565BE:
-        case AV_PIX_FMT_BGR565LE:
-        case AV_PIX_FMT_BGR555BE:
-        case AV_PIX_FMT_BGR555LE:
-        case AV_PIX_FMT_BGR444BE:
-        case AV_PIX_FMT_BGR444LE:
-            bits = 16;
-            break;
-        case AV_PIX_FMT_UYYVYY411:
-            bits = 12;
-            break;
-        default:
-            bits = pf->depth * pf->nb_channels;
-            break;
-        }
-        break;
-    case FF_PIXEL_PLANAR:
-        if (desc->log2_chroma_w == 0 && desc->log2_chroma_h == 0) {
-            bits = pf->depth * pf->nb_channels;
-        } else {
-            bits = pf->depth + ((2 * pf->depth) >>
-                                (desc->log2_chroma_w + desc->log2_chroma_h));
-        }
-        break;
-    case FF_PIXEL_PALETTE:
-        bits = 8;
-        break;
-    default:
-        bits = -1;
-        break;
-    }
-    return bits;
-}
-
-static enum AVPixelFormat avcodec_find_best_pix_fmt1(enum AVPixelFormat *pix_fmt_list,
-                                      enum AVPixelFormat src_pix_fmt,
-                                      int has_alpha,
-                                      int loss_mask)
-{
-    int dist, i, loss, min_dist;
-    enum AVPixelFormat dst_pix_fmt;
-
-    /* find exact color match with smallest size */
-    dst_pix_fmt = AV_PIX_FMT_NONE;
-    min_dist = 0x7fffffff;
-    i = 0;
-    while (pix_fmt_list[i] != AV_PIX_FMT_NONE) {
-        enum AVPixelFormat pix_fmt = pix_fmt_list[i];
-
-        if (i > AV_PIX_FMT_NB) {
-            av_log(NULL, AV_LOG_ERROR, "Pixel format list longer than expected, "
-                   "it is either not properly terminated or contains duplicates\n");
-            return AV_PIX_FMT_NONE;
-        }
-
-        loss = avcodec_get_pix_fmt_loss(pix_fmt, src_pix_fmt, has_alpha) & loss_mask;
-        if (loss == 0) {
-            dist = avg_bits_per_pixel(pix_fmt);
-            if (dist < min_dist) {
-                min_dist = dist;
-                dst_pix_fmt = pix_fmt;
-            }
-        }
-        i++;
-    }
-    return dst_pix_fmt;
-}
-
-#if FF_API_FIND_BEST_PIX_FMT
-enum AVPixelFormat avcodec_find_best_pix_fmt(int64_t pix_fmt_mask, enum AVPixelFormat src_pix_fmt,
-                              int has_alpha, int *loss_ptr)
-{
-    enum AVPixelFormat list[64];
-    int i, j = 0;
->>>>>>> 716d413c
-
-    dst_pix_fmt = PIX_FMT_NONE; /* so first iteration doesn't have to be treated special */
-    for(i = 0; i< FFMIN(PIX_FMT_NB, 64); i++){
+
+    dst_pix_fmt = AV_PIX_FMT_NONE; /* so first iteration doesn't have to be treated special */
+    for(i = 0; i< FFMIN(AV_PIX_FMT_NB, 64); i++){
         if (pix_fmt_mask & (1ULL << i))
             dst_pix_fmt = avcodec_find_best_pix_fmt_of_2(dst_pix_fmt, i, src_pix_fmt, has_alpha, loss_ptr);
     }
-<<<<<<< HEAD
     return dst_pix_fmt;
 }
 #endif /* FF_API_FIND_BEST_PIX_FMT */
 
-enum PixelFormat avcodec_find_best_pix_fmt_of_2(enum PixelFormat dst_pix_fmt1, enum PixelFormat dst_pix_fmt2,
-                                            enum PixelFormat src_pix_fmt, int has_alpha, int *loss_ptr)
-{
-    enum PixelFormat dst_pix_fmt;
+enum AVPixelFormat avcodec_find_best_pix_fmt_of_2(enum AVPixelFormat dst_pix_fmt1, enum AVPixelFormat dst_pix_fmt2,
+                                            enum AVPixelFormat src_pix_fmt, int has_alpha, int *loss_ptr)
+{
+    enum AVPixelFormat dst_pix_fmt;
     int loss1, loss2, loss_order1, loss_order2, i, loss_mask;
-=======
-    list[j] = AV_PIX_FMT_NONE;
-
-    return avcodec_find_best_pix_fmt2(list, src_pix_fmt, has_alpha, loss_ptr);
-}
-#endif /* FF_API_FIND_BEST_PIX_FMT */
-
-enum AVPixelFormat avcodec_find_best_pix_fmt2(enum AVPixelFormat *pix_fmt_list,
-                                            enum AVPixelFormat src_pix_fmt,
-                                            int has_alpha, int *loss_ptr)
-{
-    enum AVPixelFormat dst_pix_fmt;
-    int loss_mask, i;
->>>>>>> 716d413c
     static const int loss_mask_order[] = {
         ~0, /* no loss first */
         ~FF_LOSS_ALPHA,
@@ -956,12 +555,12 @@
     };
 
     loss_mask= loss_ptr?~*loss_ptr:~0; /* use loss mask if provided */
-    dst_pix_fmt = PIX_FMT_NONE;
+    dst_pix_fmt = AV_PIX_FMT_NONE;
     loss1 = avcodec_get_pix_fmt_loss(dst_pix_fmt1, src_pix_fmt, has_alpha) & loss_mask;
     loss2 = avcodec_get_pix_fmt_loss(dst_pix_fmt2, src_pix_fmt, has_alpha) & loss_mask;
 
     /* try with successive loss */
-    for(i = 0;loss_mask_order[i] != 0 && dst_pix_fmt == PIX_FMT_NONE;i++) {
+    for(i = 0;loss_mask_order[i] != 0 && dst_pix_fmt == AV_PIX_FMT_NONE;i++) {
         loss_order1 = loss1 & loss_mask_order[i];
         loss_order2 = loss2 & loss_mask_order[i];
 
@@ -971,39 +570,34 @@
             dst_pix_fmt = loss_order2 ? dst_pix_fmt1 : dst_pix_fmt2;
         }
     }
-<<<<<<< HEAD
-
-=======
-    return AV_PIX_FMT_NONE;
- found:
->>>>>>> 716d413c
+
     if (loss_ptr)
         *loss_ptr = avcodec_get_pix_fmt_loss(dst_pix_fmt, src_pix_fmt, has_alpha);
     return dst_pix_fmt;
 }
 
 #if AV_HAVE_INCOMPATIBLE_FORK_ABI
-enum PixelFormat avcodec_find_best_pix_fmt2(enum PixelFormat *pix_fmt_list,
-                                            enum PixelFormat src_pix_fmt,
+enum AVPixelFormat avcodec_find_best_pix_fmt2(enum AVPixelFormat *pix_fmt_list,
+                                            enum AVPixelFormat src_pix_fmt,
                                             int has_alpha, int *loss_ptr){
     return avcodec_find_best_pix_fmt_of_list(pix_fmt_list, src_pix_fmt, has_alpha, loss_ptr);
 }
 #else
-enum PixelFormat avcodec_find_best_pix_fmt2(enum PixelFormat dst_pix_fmt1, enum PixelFormat dst_pix_fmt2,
-                                            enum PixelFormat src_pix_fmt, int has_alpha, int *loss_ptr)
+enum AVPixelFormat avcodec_find_best_pix_fmt2(enum AVPixelFormat dst_pix_fmt1, enum AVPixelFormat dst_pix_fmt2,
+                                            enum AVPixelFormat src_pix_fmt, int has_alpha, int *loss_ptr)
 {
     return avcodec_find_best_pix_fmt_of_2(dst_pix_fmt1, dst_pix_fmt2, src_pix_fmt, has_alpha, loss_ptr);
 }
 #endif
 
-enum PixelFormat avcodec_find_best_pix_fmt_of_list(enum PixelFormat *pix_fmt_list,
-                                            enum PixelFormat src_pix_fmt,
+enum AVPixelFormat avcodec_find_best_pix_fmt_of_list(enum AVPixelFormat *pix_fmt_list,
+                                            enum AVPixelFormat src_pix_fmt,
                                             int has_alpha, int *loss_ptr){
     int i;
 
-    enum PixelFormat best = PIX_FMT_NONE;
-
-    for(i=0; pix_fmt_list[i] != PIX_FMT_NONE; i++)
+    enum AVPixelFormat best = AV_PIX_FMT_NONE;
+
+    for(i=0; pix_fmt_list[i] != AV_PIX_FMT_NONE; i++)
         best = avcodec_find_best_pix_fmt_of_2(best, pix_fmt_list[i], src_pix_fmt, has_alpha, loss_ptr);
 
     return best;
@@ -1122,7 +716,7 @@
 }
 
 /* return true if yuv planar */
-static inline int is_yuv_planar(enum PixelFormat fmt)
+static inline int is_yuv_planar(enum AVPixelFormat fmt)
 {
     const PixFmtInfo         *info = &pix_fmt_info[fmt];
     const AVPixFmtDescriptor *desc = &av_pix_fmt_descriptors[fmt];
@@ -1150,11 +744,7 @@
     int y_shift;
     int x_shift;
 
-<<<<<<< HEAD
-    if (pix_fmt < 0 || pix_fmt >= PIX_FMT_NB)
-=======
-    if (pix_fmt < 0 || pix_fmt >= AV_PIX_FMT_NB || !is_yuv_planar(&pix_fmt_info[pix_fmt]))
->>>>>>> 716d413c
+    if (pix_fmt < 0 || pix_fmt >= AV_PIX_FMT_NB)
         return -1;
 
     y_shift = av_pix_fmt_descriptors[pix_fmt].log2_chroma_h;
@@ -1188,13 +778,8 @@
     int yheight;
     int i, y;
 
-<<<<<<< HEAD
-    if (pix_fmt < 0 || pix_fmt >= PIX_FMT_NB ||
+    if (pix_fmt < 0 || pix_fmt >= AV_PIX_FMT_NB ||
         !is_yuv_planar(pix_fmt)) return -1;
-=======
-    if (pix_fmt < 0 || pix_fmt >= AV_PIX_FMT_NB ||
-        !is_yuv_planar(&pix_fmt_info[pix_fmt])) return -1;
->>>>>>> 716d413c
 
     for (i = 0; i < 3; i++) {
         x_shift = i ? av_pix_fmt_descriptors[pix_fmt].log2_chroma_w : 0;
