/*
 * exp golomb vlc stuff
 * Copyright (c) 2003 Michael Niedermayer <michaelni@gmx.at>
 * Copyright (c) 2004 Alex Beregszaszi
 *
 * This file is part of FFmpeg.
 *
 * FFmpeg is free software; you can redistribute it and/or
 * modify it under the terms of the GNU Lesser General Public
 * License as published by the Free Software Foundation; either
 * version 2.1 of the License, or (at your option) any later version.
 *
 * FFmpeg is distributed in the hope that it will be useful,
 * but WITHOUT ANY WARRANTY; without even the implied warranty of
 * MERCHANTABILITY or FITNESS FOR A PARTICULAR PURPOSE.  See the GNU
 * Lesser General Public License for more details.
 *
 * You should have received a copy of the GNU Lesser General Public
 * License along with FFmpeg; if not, write to the Free Software
 * Foundation, Inc., 51 Franklin Street, Fifth Floor, Boston, MA 02110-1301 USA
 */

/**
 * @file
 * @brief
 *     exp golomb vlc stuff
 * @author Michael Niedermayer <michaelni@gmx.at> and Alex Beregszaszi
 */

#ifndef AVCODEC_GOLOMB_H
#define AVCODEC_GOLOMB_H

#include <stdint.h>
#include "get_bits.h"
#include "put_bits.h"

#define INVALID_VLC           0x80000000

extern const uint8_t ff_golomb_vlc_len[512];
extern const uint8_t ff_ue_golomb_vlc_code[512];
extern const  int8_t ff_se_golomb_vlc_code[512];
extern const uint8_t ff_ue_golomb_len[256];

extern const uint8_t ff_interleaved_golomb_vlc_len[256];
extern const uint8_t ff_interleaved_ue_golomb_vlc_code[256];
extern const  int8_t ff_interleaved_se_golomb_vlc_code[256];
extern const uint8_t ff_interleaved_dirac_golomb_vlc_code[256];


 /**
 * read unsigned exp golomb code.
 */
static inline int get_ue_golomb(GetBitContext *gb){
    unsigned int buf;
    int log;

    OPEN_READER(re, gb);
    UPDATE_CACHE(re, gb);
    buf=GET_CACHE(re, gb);

    if(buf >= (1<<27)){
        buf >>= 32 - 9;
        LAST_SKIP_BITS(re, gb, ff_golomb_vlc_len[buf]);
        CLOSE_READER(re, gb);

        return ff_ue_golomb_vlc_code[buf];
    }else{
        log= 2*av_log2(buf) - 31;
        buf>>= log;
        buf--;
        LAST_SKIP_BITS(re, gb, 32 - log);
        CLOSE_READER(re, gb);

        return buf;
    }
}

/**
 * Read an unsigned Exp-Golomb code in the range 0 to UINT32_MAX-1.
 */
static inline unsigned get_ue_golomb_long(GetBitContext *gb)
{
    unsigned buf, log;

    buf = show_bits_long(gb, 32);
    log = 31 - av_log2(buf);
    skip_bits_long(gb, log);

    return get_bits_long(gb, log + 1) - 1;
}

 /**
 * read unsigned exp golomb code, constraint to a max of 31.
 * the return value is undefined if the stored value exceeds 31.
 */
static inline int get_ue_golomb_31(GetBitContext *gb){
    unsigned int buf;

    OPEN_READER(re, gb);
    UPDATE_CACHE(re, gb);
    buf=GET_CACHE(re, gb);

    buf >>= 32 - 9;
    LAST_SKIP_BITS(re, gb, ff_golomb_vlc_len[buf]);
    CLOSE_READER(re, gb);

    return ff_ue_golomb_vlc_code[buf];
}

static inline int svq3_get_ue_golomb(GetBitContext *gb){
    uint32_t buf;

    OPEN_READER(re, gb);
    UPDATE_CACHE(re, gb);
    buf=GET_CACHE(re, gb);

    if(buf&0xAA800000){
        buf >>= 32 - 8;
        LAST_SKIP_BITS(re, gb, ff_interleaved_golomb_vlc_len[buf]);
        CLOSE_READER(re, gb);

        return ff_interleaved_ue_golomb_vlc_code[buf];
    }else{
        int ret = 1;

        do {
            buf >>= 32 - 8;
            LAST_SKIP_BITS(re, gb, FFMIN(ff_interleaved_golomb_vlc_len[buf], 8));

            if (ff_interleaved_golomb_vlc_len[buf] != 9){
                ret <<= (ff_interleaved_golomb_vlc_len[buf] - 1) >> 1;
                ret |= ff_interleaved_dirac_golomb_vlc_code[buf];
                break;
            }
            ret = (ret << 4) | ff_interleaved_dirac_golomb_vlc_code[buf];
            UPDATE_CACHE(re, gb);
            buf = GET_CACHE(re, gb);
<<<<<<< HEAD
        } while(ret<0x8000000U);
=======
        } while (HAVE_BITS_REMAINING(re, gb));
>>>>>>> d6a77e2b

        CLOSE_READER(re, gb);
        return ret - 1;
    }
}

/**
 * read unsigned truncated exp golomb code.
 */
static inline int get_te0_golomb(GetBitContext *gb, int range){
    assert(range >= 1);

    if(range==1)      return 0;
    else if(range==2) return get_bits1(gb)^1;
    else              return get_ue_golomb(gb);
}

/**
 * read unsigned truncated exp golomb code.
 */
static inline int get_te_golomb(GetBitContext *gb, int range){
    assert(range >= 1);

    if(range==2) return get_bits1(gb)^1;
    else         return get_ue_golomb(gb);
}


/**
 * read signed exp golomb code.
 */
static inline int get_se_golomb(GetBitContext *gb){
    unsigned int buf;
    int log;

    OPEN_READER(re, gb);
    UPDATE_CACHE(re, gb);
    buf=GET_CACHE(re, gb);

    if(buf >= (1<<27)){
        buf >>= 32 - 9;
        LAST_SKIP_BITS(re, gb, ff_golomb_vlc_len[buf]);
        CLOSE_READER(re, gb);

        return ff_se_golomb_vlc_code[buf];
    }else{
        log= 2*av_log2(buf) - 31;
        buf>>= log;

        LAST_SKIP_BITS(re, gb, 32 - log);
        CLOSE_READER(re, gb);

        if(buf&1) buf= -(buf>>1);
        else      buf=  (buf>>1);

        return buf;
    }
}

static inline int svq3_get_se_golomb(GetBitContext *gb){
    unsigned int buf;
    int log;

    OPEN_READER(re, gb);
    UPDATE_CACHE(re, gb);
    buf=GET_CACHE(re, gb);

    if(buf&0xAA800000){
        buf >>= 32 - 8;
        LAST_SKIP_BITS(re, gb, ff_interleaved_golomb_vlc_len[buf]);
        CLOSE_READER(re, gb);

        return ff_interleaved_se_golomb_vlc_code[buf];
    }else{
        LAST_SKIP_BITS(re, gb, 8);
        UPDATE_CACHE(re, gb);
        buf |= 1 | (GET_CACHE(re, gb) >> 8);

        if((buf & 0xAAAAAAAA) == 0)
            return INVALID_VLC;

        for(log=31; (buf & 0x80000000) == 0; log--){
            buf = (buf << 2) - ((buf << log) >> (log - 1)) + (buf >> 30);
        }

        LAST_SKIP_BITS(re, gb, 63 - 2*log - 8);
        CLOSE_READER(re, gb);

        return (signed) (((((buf << log) >> log) - 1) ^ -(buf & 0x1)) + 1) >> 1;
    }
}

static inline int dirac_get_se_golomb(GetBitContext *gb){
    uint32_t buf;
    uint32_t ret;

    ret = svq3_get_ue_golomb(gb);

    if (ret) {
        OPEN_READER(re, gb);
        UPDATE_CACHE(re, gb);
        buf = SHOW_SBITS(re, gb, 1);
        LAST_SKIP_BITS(re, gb, 1);
        ret = (ret ^ buf) - buf;
        CLOSE_READER(re, gb);
    }

    return ret;
}

/**
 * read unsigned golomb rice code (ffv1).
 */
static inline int get_ur_golomb(GetBitContext *gb, int k, int limit, int esc_len){
    unsigned int buf;
    int log;

    OPEN_READER(re, gb);
    UPDATE_CACHE(re, gb);
    buf=GET_CACHE(re, gb);

    log= av_log2(buf);

    if(log > 31-limit){
        buf >>= log - k;
        buf += (30-log)<<k;
        LAST_SKIP_BITS(re, gb, 32 + k - log);
        CLOSE_READER(re, gb);

        return buf;
    }else{
        LAST_SKIP_BITS(re, gb, limit);
        UPDATE_CACHE(re, gb);

        buf = SHOW_UBITS(re, gb, esc_len);

        LAST_SKIP_BITS(re, gb, esc_len);
        CLOSE_READER(re, gb);

        return buf + limit - 1;
    }
}

/**
 * read unsigned golomb rice code (jpegls).
 */
static inline int get_ur_golomb_jpegls(GetBitContext *gb, int k, int limit, int esc_len){
    unsigned int buf;
    int log;

    OPEN_READER(re, gb);
    UPDATE_CACHE(re, gb);
    buf=GET_CACHE(re, gb);

    log= av_log2(buf);

    if(log - k >= 32-MIN_CACHE_BITS+(MIN_CACHE_BITS==32) && 32-log < limit){
        buf >>= log - k;
        buf += (30-log)<<k;
        LAST_SKIP_BITS(re, gb, 32 + k - log);
        CLOSE_READER(re, gb);

        return buf;
    }else{
        int i;
        for (i = 0; i < limit && SHOW_UBITS(re, gb, 1) == 0; i++) {
            if (gb->size_in_bits <= re_index)
                return -1;
            LAST_SKIP_BITS(re, gb, 1);
            UPDATE_CACHE(re, gb);
        }
        SKIP_BITS(re, gb, 1);

        if(i < limit - 1){
            if(k){
                buf = SHOW_UBITS(re, gb, k);
                LAST_SKIP_BITS(re, gb, k);
            }else{
                buf=0;
            }

            CLOSE_READER(re, gb);
            return buf + (i<<k);
        }else if(i == limit - 1){
            buf = SHOW_UBITS(re, gb, esc_len);
            LAST_SKIP_BITS(re, gb, esc_len);
            CLOSE_READER(re, gb);

            return buf + 1;
        }else
            return -1;
    }
}

/**
 * read signed golomb rice code (ffv1).
 */
static inline int get_sr_golomb(GetBitContext *gb, int k, int limit, int esc_len){
    int v= get_ur_golomb(gb, k, limit, esc_len);

    v++;
    if (v&1) return v>>1;
    else return -(v>>1);

//    return (v>>1) ^ -(v&1);
}

/**
 * read signed golomb rice code (flac).
 */
static inline int get_sr_golomb_flac(GetBitContext *gb, int k, int limit, int esc_len){
    int v= get_ur_golomb_jpegls(gb, k, limit, esc_len);
    return (v>>1) ^ -(v&1);
}

/**
 * read unsigned golomb rice code (shorten).
 */
static inline unsigned int get_ur_golomb_shorten(GetBitContext *gb, int k){
        return get_ur_golomb_jpegls(gb, k, INT_MAX, 0);
}

/**
 * read signed golomb rice code (shorten).
 */
static inline int get_sr_golomb_shorten(GetBitContext* gb, int k)
{
    int uvar = get_ur_golomb_jpegls(gb, k + 1, INT_MAX, 0);
    if (uvar & 1)
        return ~(uvar >> 1);
    else
        return uvar >> 1;
}



#ifdef TRACE

static inline int get_ue(GetBitContext *s, char *file, const char *func, int line){
    int show= show_bits(s, 24);
    int pos= get_bits_count(s);
    int i= get_ue_golomb(s);
    int len= get_bits_count(s) - pos;
    int bits= show>>(24-len);

    print_bin(bits, len);

    av_log(NULL, AV_LOG_DEBUG, "%5d %2d %3d ue  @%5d in %s %s:%d\n", bits, len, i, pos, file, func, line);

    return i;
}

static inline int get_se(GetBitContext *s, char *file, const char *func, int line){
    int show= show_bits(s, 24);
    int pos= get_bits_count(s);
    int i= get_se_golomb(s);
    int len= get_bits_count(s) - pos;
    int bits= show>>(24-len);

    print_bin(bits, len);

    av_log(NULL, AV_LOG_DEBUG, "%5d %2d %3d se  @%5d in %s %s:%d\n", bits, len, i, pos, file, func, line);

    return i;
}

static inline int get_te(GetBitContext *s, int r, char *file, const char *func, int line){
    int show= show_bits(s, 24);
    int pos= get_bits_count(s);
    int i= get_te0_golomb(s, r);
    int len= get_bits_count(s) - pos;
    int bits= show>>(24-len);

    print_bin(bits, len);

    av_log(NULL, AV_LOG_DEBUG, "%5d %2d %3d te  @%5d in %s %s:%d\n", bits, len, i, pos, file, func, line);

    return i;
}

#define get_ue_golomb(a) get_ue(a, __FILE__, __PRETTY_FUNCTION__, __LINE__)
#define get_se_golomb(a) get_se(a, __FILE__, __PRETTY_FUNCTION__, __LINE__)
#define get_te_golomb(a, r) get_te(a, r, __FILE__, __PRETTY_FUNCTION__, __LINE__)
#define get_te0_golomb(a, r) get_te(a, r, __FILE__, __PRETTY_FUNCTION__, __LINE__)

#endif

/**
 * write unsigned exp golomb code.
 */
static inline void set_ue_golomb(PutBitContext *pb, int i){
    int e;

    assert(i>=0);

#if 0
    if(i=0){
        put_bits(pb, 1, 1);
        return;
    }
#endif
    if(i<256)
        put_bits(pb, ff_ue_golomb_len[i], i+1);
    else{
        e= av_log2(i+1);

        put_bits(pb, 2*e+1, i+1);
    }
}

/**
 * write truncated unsigned exp golomb code.
 */
static inline void set_te_golomb(PutBitContext *pb, int i, int range){
    assert(range >= 1);
    assert(i<=range);

    if(range==2) put_bits(pb, 1, i^1);
    else         set_ue_golomb(pb, i);
}

/**
 * write signed exp golomb code. 16 bits at most.
 */
static inline void set_se_golomb(PutBitContext *pb, int i){
//    if (i>32767 || i<-32767)
//        av_log(NULL,AV_LOG_ERROR,"value out of range %d\n", i);
#if 0
    if(i<=0) i= -2*i;
    else     i=  2*i-1;
#elif 1
    i= 2*i-1;
    if(i<0) i^= -1; //FIXME check if gcc does the right thing
#else
    i= 2*i-1;
    i^= (i>>31);
#endif
    set_ue_golomb(pb, i);
}

/**
 * write unsigned golomb rice code (ffv1).
 */
static inline void set_ur_golomb(PutBitContext *pb, int i, int k, int limit, int esc_len){
    int e;

    assert(i>=0);

    e= i>>k;
    if(e<limit){
        put_bits(pb, e + k + 1, (1<<k) + (i&((1<<k)-1)));
    }else{
        put_bits(pb, limit + esc_len, i - limit + 1);
    }
}

/**
 * write unsigned golomb rice code (jpegls).
 */
static inline void set_ur_golomb_jpegls(PutBitContext *pb, int i, int k, int limit, int esc_len){
    int e;

    assert(i>=0);

    e= (i>>k) + 1;
    if(e<limit){
        while(e > 31) {
            put_bits(pb, 31, 0);
            e -= 31;
        }
        put_bits(pb, e, 1);
        if(k)
            put_sbits(pb, k, i);
    }else{
        while(limit > 31) {
            put_bits(pb, 31, 0);
            limit -= 31;
        }
        put_bits(pb, limit  , 1);
        put_bits(pb, esc_len, i - 1);
    }
}

/**
 * write signed golomb rice code (ffv1).
 */
static inline void set_sr_golomb(PutBitContext *pb, int i, int k, int limit, int esc_len){
    int v;

    v = -2*i-1;
    v ^= (v>>31);

    set_ur_golomb(pb, v, k, limit, esc_len);
}

/**
 * write signed golomb rice code (flac).
 */
static inline void set_sr_golomb_flac(PutBitContext *pb, int i, int k, int limit, int esc_len){
    int v;

    v = -2*i-1;
    v ^= (v>>31);

    set_ur_golomb_jpegls(pb, v, k, limit, esc_len);
}

#endif /* AVCODEC_GOLOMB_H */<|MERGE_RESOLUTION|>--- conflicted
+++ resolved
@@ -135,11 +135,7 @@
             ret = (ret << 4) | ff_interleaved_dirac_golomb_vlc_code[buf];
             UPDATE_CACHE(re, gb);
             buf = GET_CACHE(re, gb);
-<<<<<<< HEAD
-        } while(ret<0x8000000U);
-=======
-        } while (HAVE_BITS_REMAINING(re, gb));
->>>>>>> d6a77e2b
+        } while (ret<0x8000000U && HAVE_BITS_REMAINING(re, gb));
 
         CLOSE_READER(re, gb);
         return ret - 1;
