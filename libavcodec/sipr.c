--- conflicted
+++ resolved
@@ -485,20 +485,13 @@
     case 29: ctx->mode = MODE_6k5; break;
     case 37: ctx->mode = MODE_5k0; break;
     default:
-<<<<<<< HEAD
-        av_log(avctx, AV_LOG_ERROR, "Invalid block_align: %d\n", avctx->block_align);
-=======
->>>>>>> c54e0061
         if      (avctx->bit_rate > 12200) ctx->mode = MODE_16k;
         else if (avctx->bit_rate > 7500 ) ctx->mode = MODE_8k5;
         else if (avctx->bit_rate > 5750 ) ctx->mode = MODE_6k5;
         else                              ctx->mode = MODE_5k0;
-<<<<<<< HEAD
-=======
         av_log(avctx, AV_LOG_WARNING,
                "Invalid block_align: %d. Mode %s guessed based on bitrate: %d\n",
                avctx->block_align, modes[ctx->mode].mode_name, avctx->bit_rate);
->>>>>>> c54e0061
     }
 
     av_log(avctx, AV_LOG_DEBUG, "Mode: %s\n", modes[ctx->mode].mode_name);
