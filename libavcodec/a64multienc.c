--- conflicted
+++ resolved
@@ -340,19 +340,14 @@
             buf = pkt->data;
 
             /* calc optimal new charset + charmaps */
-<<<<<<< HEAD
-            avpriv_init_elbg(meta, 32, 1000 * c->mc_lifetime, best_cb, CHARSET_CHARS, 50, charmap, &c->randctx);
-            avpriv_do_elbg  (meta, 32, 1000 * c->mc_lifetime, best_cb, CHARSET_CHARS, 50, charmap, &c->randctx);
-=======
-            ret = ff_init_elbg(meta, 32, 1000 * c->mc_lifetime, best_cb,
+            ret = avpriv_init_elbg(meta, 32, 1000 * c->mc_lifetime, best_cb,
                                CHARSET_CHARS, 50, charmap, &c->randctx);
             if (ret < 0)
                 return ret;
-            ret = ff_do_elbg(meta, 32, 1000 * c->mc_lifetime, best_cb,
+            ret = avpriv_do_elbg(meta, 32, 1000 * c->mc_lifetime, best_cb,
                              CHARSET_CHARS, 50, charmap, &c->randctx);
             if (ret < 0)
                 return ret;
->>>>>>> c63dd3f0
 
             /* create colorram map and a c64 readable charset */
             render_charset(avctx, charset, colram);
