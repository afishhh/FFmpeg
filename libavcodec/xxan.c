--- conflicted
+++ resolved
@@ -392,15 +392,7 @@
     int ftype;
     int ret;
 
-<<<<<<< HEAD
-    s->pic.reference = 3;
-    s->pic.buffer_hints = FF_BUFFER_HINTS_VALID |
-                          FF_BUFFER_HINTS_PRESERVE |
-                          FF_BUFFER_HINTS_REUSABLE;
-    if ((ret = avctx->reget_buffer(avctx, &s->pic))) {
-=======
     if ((ret = ff_reget_buffer(avctx, &s->pic))) {
->>>>>>> 759001c5
         av_log(s->avctx, AV_LOG_ERROR, "reget_buffer() failed\n");
         return ret;
     }
