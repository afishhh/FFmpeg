--- conflicted
+++ resolved
@@ -43,15 +43,11 @@
 
 MMX-OBJS-$(CONFIG_ENCODERS)            += x86/dsputilenc_mmx.o          \
                                           x86/motion_est.o
-<<<<<<< HEAD
 MMX-OBJS-$(CONFIG_DIRAC_DECODER)       += x86/dirac_dwt.o
-MMX-OBJS-$(CONFIG_HPELDSP)             += x86/fpel_mmx.o
+MMX-OBJS-$(CONFIG_HPELDSP)             += x86/fpel_mmx.o                \
+                                          x86/hpeldsp_mmx.o
 MMX-OBJS-$(CONFIG_SNOW_DECODER)        += x86/snowdsp.o
 MMX-OBJS-$(CONFIG_SNOW_ENCODER)        += x86/snowdsp.o
-=======
-MMX-OBJS-$(CONFIG_HPELDSP)             += x86/fpel_mmx.o                \
-                                          x86/hpeldsp_mmx.o
->>>>>>> 11079673
 MMX-OBJS-$(CONFIG_VC1_DECODER)         += x86/vc1dsp_mmx.o
 
 YASM-OBJS-$(CONFIG_AAC_DECODER)        += x86/sbrdsp.o
