--- conflicted
+++ resolved
@@ -109,12 +109,14 @@
      * Timebase for the timestamp offset.
      */
     AVRational offset_timebase;
-<<<<<<< HEAD
-=======
 
 #if FF_API_COMPUTE_PKT_FIELDS2
     int missing_ts_warning;
 #endif
+
+    int inject_global_side_data;
+
+    int avoid_negative_ts_use_pts;
 };
 
 struct AVStreamInternal {
@@ -123,12 +125,6 @@
      * from dts.
      */
     int reorder;
-};
->>>>>>> 8de1ee9f
-
-    int inject_global_side_data;
-
-    int avoid_negative_ts_use_pts;
 };
 
 #ifdef __GNUC__
