/*
 * MPEG2 transport stream (aka DVB) demuxer
 * Copyright (c) 2002-2003 Fabrice Bellard
 *
 * This file is part of FFmpeg.
 *
 * FFmpeg is free software; you can redistribute it and/or
 * modify it under the terms of the GNU Lesser General Public
 * License as published by the Free Software Foundation; either
 * version 2.1 of the License, or (at your option) any later version.
 *
 * FFmpeg is distributed in the hope that it will be useful,
 * but WITHOUT ANY WARRANTY; without even the implied warranty of
 * MERCHANTABILITY or FITNESS FOR A PARTICULAR PURPOSE.  See the GNU
 * Lesser General Public License for more details.
 *
 * You should have received a copy of the GNU Lesser General Public
 * License along with FFmpeg; if not, write to the Free Software
 * Foundation, Inc., 51 Franklin Street, Fifth Floor, Boston, MA 02110-1301 USA
 */

#include "libavutil/buffer.h"
#include "libavutil/crc.h"
#include "libavutil/intreadwrite.h"
#include "libavutil/log.h"
#include "libavutil/dict.h"
#include "libavutil/mathematics.h"
#include "libavutil/opt.h"
#include "libavutil/avassert.h"
#include "libavcodec/bytestream.h"
#include "libavcodec/get_bits.h"
#include "libavcodec/opus.h"
#include "avformat.h"
#include "mpegts.h"
#include "internal.h"
#include "avio_internal.h"
#include "mpeg.h"
#include "isom.h"

/* maximum size in which we look for synchronisation if
 * synchronisation is lost */
#define MAX_RESYNC_SIZE 65536

#define MAX_PES_PAYLOAD 200 * 1024

#define MAX_MP4_DESCR_COUNT 16

#define MOD_UNLIKELY(modulus, dividend, divisor, prev_dividend)                \
    do {                                                                       \
        if ((prev_dividend) == 0 || (dividend) - (prev_dividend) != (divisor)) \
            (modulus) = (dividend) % (divisor);                                \
        (prev_dividend) = (dividend);                                          \
    } while (0)

enum MpegTSFilterType {
    MPEGTS_PES,
    MPEGTS_SECTION,
    MPEGTS_PCR,
};

typedef struct MpegTSFilter MpegTSFilter;

typedef int PESCallback (MpegTSFilter *f, const uint8_t *buf, int len,
                         int is_start, int64_t pos);

typedef struct MpegTSPESFilter {
    PESCallback *pes_cb;
    void *opaque;
} MpegTSPESFilter;

typedef void SectionCallback (MpegTSFilter *f, const uint8_t *buf, int len);

typedef void SetServiceCallback (void *opaque, int ret);

typedef struct MpegTSSectionFilter {
    int section_index;
    int section_h_size;
    uint8_t *section_buf;
    unsigned int check_crc : 1;
    unsigned int end_of_section_reached : 1;
    SectionCallback *section_cb;
    void *opaque;
} MpegTSSectionFilter;

struct MpegTSFilter {
    int pid;
    int es_id;
    int last_cc; /* last cc code (-1 if first packet) */
    int64_t last_pcr;
    enum MpegTSFilterType type;
    union {
        MpegTSPESFilter pes_filter;
        MpegTSSectionFilter section_filter;
    } u;
};

#define MAX_PIDS_PER_PROGRAM 64
struct Program {
    unsigned int id; // program id/service id
    unsigned int nb_pids;
    unsigned int pids[MAX_PIDS_PER_PROGRAM];

    /** have we found pmt for this program */
    int pmt_found;
};

struct MpegTSContext {
    const AVClass *class;
    /* user data */
    AVFormatContext *stream;
    /** raw packet size, including FEC if present */
    int raw_packet_size;

    int size_stat[3];
    int size_stat_count;
#define SIZE_STAT_THRESHOLD 10

    int64_t pos47_full;

    /** if true, all pids are analyzed to find streams */
    int auto_guess;

    /** compute exact PCR for each transport stream packet */
    int mpeg2ts_compute_pcr;

    /** fix dvb teletext pts                                 */
    int fix_teletext_pts;

    int64_t cur_pcr;    /**< used to estimate the exact PCR */
    int pcr_incr;       /**< used to estimate the exact PCR */

    /* data needed to handle file based ts */
    /** stop parsing loop */
    int stop_parse;
    /** packet containing Audio/Video data */
    AVPacket *pkt;
    /** to detect seek */
    int64_t last_pos;

    int skip_changes;
    int skip_clear;

    int scan_all_pmts;

    int resync_size;

    /******************************************/
    /* private mpegts data */
    /* scan context */
    /** structure to keep track of Program->pids mapping */
    unsigned int nb_prg;
    struct Program *prg;

    int8_t crc_validity[NB_PID_MAX];
    /** filters for various streams specified by PMT + for the PAT and PMT */
    MpegTSFilter *pids[NB_PID_MAX];
    int current_pid;
};

#define MPEGTS_OPTIONS \
    { "resync_size",   "Size limit for looking up a new synchronization.", offsetof(MpegTSContext, resync_size), AV_OPT_TYPE_INT,  { .i64 =  MAX_RESYNC_SIZE}, 0, INT_MAX,  AV_OPT_FLAG_DECODING_PARAM }

static const AVOption options[] = {
    MPEGTS_OPTIONS,
    {"fix_teletext_pts", "Try to fix pts values of dvb teletext streams.", offsetof(MpegTSContext, fix_teletext_pts), AV_OPT_TYPE_INT,
     {.i64 = 1}, 0, 1, AV_OPT_FLAG_DECODING_PARAM },
    {"ts_packetsize", "Output option carrying the raw packet size.", offsetof(MpegTSContext, raw_packet_size), AV_OPT_TYPE_INT,
     {.i64 = 0}, 0, 0, AV_OPT_FLAG_DECODING_PARAM | AV_OPT_FLAG_EXPORT | AV_OPT_FLAG_READONLY },
    {"scan_all_pmts",   "Scan and combine all PMTs", offsetof(MpegTSContext, scan_all_pmts), AV_OPT_TYPE_INT,
     { .i64 =  -1}, -1, 1,  AV_OPT_FLAG_DECODING_PARAM },
    {"skip_changes", "Skip changing / adding streams / programs.", offsetof(MpegTSContext, skip_changes), AV_OPT_TYPE_INT,
     {.i64 = 0}, 0, 1, 0 },
    {"skip_clear", "Skip clearing programs.", offsetof(MpegTSContext, skip_clear), AV_OPT_TYPE_INT,
     {.i64 = 0}, 0, 1, 0 },
    { NULL },
};

static const AVClass mpegts_class = {
    .class_name = "mpegts demuxer",
    .item_name  = av_default_item_name,
    .option     = options,
    .version    = LIBAVUTIL_VERSION_INT,
};

static const AVOption raw_options[] = {
    MPEGTS_OPTIONS,
    { "compute_pcr",   "Compute exact PCR for each transport stream packet.",
          offsetof(MpegTSContext, mpeg2ts_compute_pcr), AV_OPT_TYPE_INT,
          { .i64 = 0 }, 0, 1,  AV_OPT_FLAG_DECODING_PARAM },
    { "ts_packetsize", "Output option carrying the raw packet size.",
      offsetof(MpegTSContext, raw_packet_size), AV_OPT_TYPE_INT,
      { .i64 = 0 }, 0, 0,
      AV_OPT_FLAG_DECODING_PARAM | AV_OPT_FLAG_EXPORT | AV_OPT_FLAG_READONLY },
    { NULL },
};

static const AVClass mpegtsraw_class = {
    .class_name = "mpegtsraw demuxer",
    .item_name  = av_default_item_name,
    .option     = raw_options,
    .version    = LIBAVUTIL_VERSION_INT,
};

/* TS stream handling */

enum MpegTSState {
    MPEGTS_HEADER = 0,
    MPEGTS_PESHEADER,
    MPEGTS_PESHEADER_FILL,
    MPEGTS_PAYLOAD,
    MPEGTS_SKIP,
};

/* enough for PES header + length */
#define PES_START_SIZE  6
#define PES_HEADER_SIZE 9
#define MAX_PES_HEADER_SIZE (9 + 255)

typedef struct PESContext {
    int pid;
    int pcr_pid; /**< if -1 then all packets containing PCR are considered */
    int stream_type;
    MpegTSContext *ts;
    AVFormatContext *stream;
    AVStream *st;
    AVStream *sub_st; /**< stream for the embedded AC3 stream in HDMV TrueHD */
    enum MpegTSState state;
    /* used to get the format */
    int data_index;
    int flags; /**< copied to the AVPacket flags */
    int total_size;
    int pes_header_size;
    int extended_stream_id;
    int64_t pts, dts;
    int64_t ts_packet_pos; /**< position of first TS packet of this PES packet */
    uint8_t header[MAX_PES_HEADER_SIZE];
    AVBufferRef *buffer;
    SLConfigDescr sl;
} PESContext;

extern AVInputFormat ff_mpegts_demuxer;

static struct Program * get_program(MpegTSContext *ts, unsigned int programid)
{
    int i;
    for (i = 0; i < ts->nb_prg; i++) {
        if (ts->prg[i].id == programid) {
            return &ts->prg[i];
        }
    }
    return NULL;
}

static void clear_avprogram(MpegTSContext *ts, unsigned int programid)
{
    AVProgram *prg = NULL;
    int i;

    for (i = 0; i < ts->stream->nb_programs; i++)
        if (ts->stream->programs[i]->id == programid) {
            prg = ts->stream->programs[i];
            break;
        }
    if (!prg)
        return;
    prg->nb_stream_indexes = 0;
}

static void clear_program(MpegTSContext *ts, unsigned int programid)
{
    int i;

    clear_avprogram(ts, programid);
    for (i = 0; i < ts->nb_prg; i++)
        if (ts->prg[i].id == programid) {
            ts->prg[i].nb_pids = 0;
            ts->prg[i].pmt_found = 0;
        }
}

static void clear_programs(MpegTSContext *ts)
{
    av_freep(&ts->prg);
    ts->nb_prg = 0;
}

static void add_pat_entry(MpegTSContext *ts, unsigned int programid)
{
    struct Program *p;
    if (av_reallocp_array(&ts->prg, ts->nb_prg + 1, sizeof(*ts->prg)) < 0) {
        ts->nb_prg = 0;
        return;
    }
    p = &ts->prg[ts->nb_prg];
    p->id = programid;
    p->nb_pids = 0;
    p->pmt_found = 0;
    ts->nb_prg++;
}

static void add_pid_to_pmt(MpegTSContext *ts, unsigned int programid,
                           unsigned int pid)
{
    struct Program *p = get_program(ts, programid);
    int i;
    if (!p)
        return;

    if (p->nb_pids >= MAX_PIDS_PER_PROGRAM)
        return;

    for (i = 0; i < p->nb_pids; i++)
        if (p->pids[i] == pid)
            return;

    p->pids[p->nb_pids++] = pid;
}

static void set_pmt_found(MpegTSContext *ts, unsigned int programid)
{
    struct Program *p = get_program(ts, programid);
    if (!p)
        return;

    p->pmt_found = 1;
}

static void set_pcr_pid(AVFormatContext *s, unsigned int programid, unsigned int pid)
{
    int i;
    for (i = 0; i < s->nb_programs; i++) {
        if (s->programs[i]->id == programid) {
            s->programs[i]->pcr_pid = pid;
            break;
        }
    }
}

/**
 * @brief discard_pid() decides if the pid is to be discarded according
 *                      to caller's programs selection
 * @param ts    : - TS context
 * @param pid   : - pid
 * @return 1 if the pid is only comprised in programs that have .discard=AVDISCARD_ALL
 *         0 otherwise
 */
static int discard_pid(MpegTSContext *ts, unsigned int pid)
{
    int i, j, k;
    int used = 0, discarded = 0;
    struct Program *p;

    /* If none of the programs have .discard=AVDISCARD_ALL then there's
     * no way we have to discard this packet */
    for (k = 0; k < ts->stream->nb_programs; k++)
        if (ts->stream->programs[k]->discard == AVDISCARD_ALL)
            break;
    if (k == ts->stream->nb_programs)
        return 0;

    for (i = 0; i < ts->nb_prg; i++) {
        p = &ts->prg[i];
        for (j = 0; j < p->nb_pids; j++) {
            if (p->pids[j] != pid)
                continue;
            // is program with id p->id set to be discarded?
            for (k = 0; k < ts->stream->nb_programs; k++) {
                if (ts->stream->programs[k]->id == p->id) {
                    if (ts->stream->programs[k]->discard == AVDISCARD_ALL)
                        discarded++;
                    else
                        used++;
                }
            }
        }
    }

    return !used && discarded;
}

/**
 *  Assemble PES packets out of TS packets, and then call the "section_cb"
 *  function when they are complete.
 */
static void write_section_data(MpegTSContext *ts, MpegTSFilter *tss1,
                               const uint8_t *buf, int buf_size, int is_start)
{
    MpegTSSectionFilter *tss = &tss1->u.section_filter;
    int len;

    if (is_start) {
        memcpy(tss->section_buf, buf, buf_size);
        tss->section_index = buf_size;
        tss->section_h_size = -1;
        tss->end_of_section_reached = 0;
    } else {
        if (tss->end_of_section_reached)
            return;
        len = 4096 - tss->section_index;
        if (buf_size < len)
            len = buf_size;
        memcpy(tss->section_buf + tss->section_index, buf, len);
        tss->section_index += len;
    }

    /* compute section length if possible */
    if (tss->section_h_size == -1 && tss->section_index >= 3) {
        len = (AV_RB16(tss->section_buf + 1) & 0xfff) + 3;
        if (len > 4096)
            return;
        tss->section_h_size = len;
    }

    if (tss->section_h_size != -1 &&
        tss->section_index >= tss->section_h_size) {
        int crc_valid = 1;
        tss->end_of_section_reached = 1;

        if (tss->check_crc) {
            crc_valid = !av_crc(av_crc_get_table(AV_CRC_32_IEEE), -1, tss->section_buf, tss->section_h_size);
            if (crc_valid) {
                ts->crc_validity[ tss1->pid ] = 100;
            }else if (ts->crc_validity[ tss1->pid ] > -10) {
                ts->crc_validity[ tss1->pid ]--;
            }else
                crc_valid = 2;
        }
        if (crc_valid)
            tss->section_cb(tss1, tss->section_buf, tss->section_h_size);
    }
}

static MpegTSFilter *mpegts_open_filter(MpegTSContext *ts, unsigned int pid,
                                        enum MpegTSFilterType type)
{
    MpegTSFilter *filter;

    av_log(ts->stream, AV_LOG_TRACE, "Filter: pid=0x%x\n", pid);

    if (pid >= NB_PID_MAX || ts->pids[pid])
        return NULL;
    filter = av_mallocz(sizeof(MpegTSFilter));
    if (!filter)
        return NULL;
    ts->pids[pid] = filter;

    filter->type    = type;
    filter->pid     = pid;
    filter->es_id   = -1;
    filter->last_cc = -1;
    filter->last_pcr= -1;

    return filter;
}

static MpegTSFilter *mpegts_open_section_filter(MpegTSContext *ts,
                                                unsigned int pid,
                                                SectionCallback *section_cb,
                                                void *opaque,
                                                int check_crc)
{
    MpegTSFilter *filter;
    MpegTSSectionFilter *sec;

    if (!(filter = mpegts_open_filter(ts, pid, MPEGTS_SECTION)))
        return NULL;
    sec = &filter->u.section_filter;
    sec->section_cb  = section_cb;
    sec->opaque      = opaque;
    sec->section_buf = av_malloc(MAX_SECTION_SIZE);
    sec->check_crc   = check_crc;
    if (!sec->section_buf) {
        av_free(filter);
        return NULL;
    }
    return filter;
}

static MpegTSFilter *mpegts_open_pes_filter(MpegTSContext *ts, unsigned int pid,
                                            PESCallback *pes_cb,
                                            void *opaque)
{
    MpegTSFilter *filter;
    MpegTSPESFilter *pes;

    if (!(filter = mpegts_open_filter(ts, pid, MPEGTS_PES)))
        return NULL;

    pes = &filter->u.pes_filter;
    pes->pes_cb = pes_cb;
    pes->opaque = opaque;
    return filter;
}

static MpegTSFilter *mpegts_open_pcr_filter(MpegTSContext *ts, unsigned int pid)
{
    return mpegts_open_filter(ts, pid, MPEGTS_PCR);
}

static void mpegts_close_filter(MpegTSContext *ts, MpegTSFilter *filter)
{
    int pid;

    pid = filter->pid;
    if (filter->type == MPEGTS_SECTION)
        av_freep(&filter->u.section_filter.section_buf);
    else if (filter->type == MPEGTS_PES) {
        PESContext *pes = filter->u.pes_filter.opaque;
        av_buffer_unref(&pes->buffer);
        /* referenced private data will be freed later in
         * avformat_close_input */
        if (!((PESContext *)filter->u.pes_filter.opaque)->st) {
            av_freep(&filter->u.pes_filter.opaque);
        }
    }

    av_free(filter);
    ts->pids[pid] = NULL;
}

static int analyze(const uint8_t *buf, int size, int packet_size, int *index,
                   int probe)
{
    int stat[TS_MAX_PACKET_SIZE];
    int stat_all = 0;
    int i;
    int best_score = 0;

    memset(stat, 0, packet_size * sizeof(*stat));

    for (i = 0; i < size - 3; i++) {
        if (buf[i] == 0x47 &&
            (!probe || (!(buf[i + 1] & 0x80) && buf[i + 3] != 0x47))) {
            int x = i % packet_size;
            stat[x]++;
            stat_all++;
            if (stat[x] > best_score) {
                best_score = stat[x];
                if (index)
                    *index = x;
            }
        }
    }

    return best_score - FFMAX(stat_all - 10*best_score, 0)/10;
}

/* autodetect fec presence. Must have at least 1024 bytes  */
static int get_packet_size(const uint8_t *buf, int size)
{
    int score, fec_score, dvhs_score;

    if (size < (TS_FEC_PACKET_SIZE * 5 + 1))
        return AVERROR_INVALIDDATA;

    score      = analyze(buf, size, TS_PACKET_SIZE,      NULL, 0);
    dvhs_score = analyze(buf, size, TS_DVHS_PACKET_SIZE, NULL, 0);
    fec_score  = analyze(buf, size, TS_FEC_PACKET_SIZE,  NULL, 0);
    av_log(NULL, AV_LOG_TRACE, "score: %d, dvhs_score: %d, fec_score: %d \n",
            score, dvhs_score, fec_score);

    if (score > fec_score && score > dvhs_score)
        return TS_PACKET_SIZE;
    else if (dvhs_score > score && dvhs_score > fec_score)
        return TS_DVHS_PACKET_SIZE;
    else if (score < fec_score && dvhs_score < fec_score)
        return TS_FEC_PACKET_SIZE;
    else
        return AVERROR_INVALIDDATA;
}

typedef struct SectionHeader {
    uint8_t tid;
    uint16_t id;
    uint8_t version;
    uint8_t sec_num;
    uint8_t last_sec_num;
} SectionHeader;

static inline int get8(const uint8_t **pp, const uint8_t *p_end)
{
    const uint8_t *p;
    int c;

    p = *pp;
    if (p >= p_end)
        return AVERROR_INVALIDDATA;
    c   = *p++;
    *pp = p;
    return c;
}

static inline int get16(const uint8_t **pp, const uint8_t *p_end)
{
    const uint8_t *p;
    int c;

    p = *pp;
    if (1 >= p_end - p)
        return AVERROR_INVALIDDATA;
    c   = AV_RB16(p);
    p  += 2;
    *pp = p;
    return c;
}

/* read and allocate a DVB string preceded by its length */
static char *getstr8(const uint8_t **pp, const uint8_t *p_end)
{
    int len;
    const uint8_t *p;
    char *str;

    p   = *pp;
    len = get8(&p, p_end);
    if (len < 0)
        return NULL;
    if (len > p_end - p)
        return NULL;
    str = av_malloc(len + 1);
    if (!str)
        return NULL;
    memcpy(str, p, len);
    str[len] = '\0';
    p  += len;
    *pp = p;
    return str;
}

static int parse_section_header(SectionHeader *h,
                                const uint8_t **pp, const uint8_t *p_end)
{
    int val;

    val = get8(pp, p_end);
    if (val < 0)
        return val;
    h->tid = val;
    *pp += 2;
    val  = get16(pp, p_end);
    if (val < 0)
        return val;
    h->id = val;
    val = get8(pp, p_end);
    if (val < 0)
        return val;
    h->version = (val >> 1) & 0x1f;
    val = get8(pp, p_end);
    if (val < 0)
        return val;
    h->sec_num = val;
    val = get8(pp, p_end);
    if (val < 0)
        return val;
    h->last_sec_num = val;
    return 0;
}

typedef struct StreamType {
    uint32_t stream_type;
    enum AVMediaType codec_type;
    enum AVCodecID codec_id;
} StreamType;

static const StreamType ISO_types[] = {
    { 0x01, AVMEDIA_TYPE_VIDEO, AV_CODEC_ID_MPEG2VIDEO },
    { 0x02, AVMEDIA_TYPE_VIDEO, AV_CODEC_ID_MPEG2VIDEO },
    { 0x03, AVMEDIA_TYPE_AUDIO, AV_CODEC_ID_MP3        },
    { 0x04, AVMEDIA_TYPE_AUDIO, AV_CODEC_ID_MP3        },
    { 0x0f, AVMEDIA_TYPE_AUDIO, AV_CODEC_ID_AAC        },
    { 0x10, AVMEDIA_TYPE_VIDEO, AV_CODEC_ID_MPEG4      },
    /* Makito encoder sets stream type 0x11 for AAC,
     * so auto-detect LOAS/LATM instead of hardcoding it. */
#if !CONFIG_LOAS_DEMUXER
    { 0x11, AVMEDIA_TYPE_AUDIO, AV_CODEC_ID_AAC_LATM   }, /* LATM syntax */
#endif
    { 0x1b, AVMEDIA_TYPE_VIDEO, AV_CODEC_ID_H264       },
    { 0x20, AVMEDIA_TYPE_VIDEO, AV_CODEC_ID_H264       },
    { 0x24, AVMEDIA_TYPE_VIDEO, AV_CODEC_ID_HEVC       },
    { 0x42, AVMEDIA_TYPE_VIDEO, AV_CODEC_ID_CAVS       },
    { 0xd1, AVMEDIA_TYPE_VIDEO, AV_CODEC_ID_DIRAC      },
    { 0xea, AVMEDIA_TYPE_VIDEO, AV_CODEC_ID_VC1        },
    { 0 },
};

static const StreamType HDMV_types[] = {
    { 0x80, AVMEDIA_TYPE_AUDIO,    AV_CODEC_ID_PCM_BLURAY        },
    { 0x81, AVMEDIA_TYPE_AUDIO,    AV_CODEC_ID_AC3               },
    { 0x82, AVMEDIA_TYPE_AUDIO,    AV_CODEC_ID_DTS               },
    { 0x83, AVMEDIA_TYPE_AUDIO,    AV_CODEC_ID_TRUEHD            },
    { 0x84, AVMEDIA_TYPE_AUDIO,    AV_CODEC_ID_EAC3              },
    { 0x85, AVMEDIA_TYPE_AUDIO,    AV_CODEC_ID_DTS               }, /* DTS HD */
    { 0x86, AVMEDIA_TYPE_AUDIO,    AV_CODEC_ID_DTS               }, /* DTS HD MASTER*/
    { 0xa1, AVMEDIA_TYPE_AUDIO,    AV_CODEC_ID_EAC3              }, /* E-AC3 Secondary Audio */
    { 0xa2, AVMEDIA_TYPE_AUDIO,    AV_CODEC_ID_DTS               }, /* DTS Express Secondary Audio */
    { 0x90, AVMEDIA_TYPE_SUBTITLE, AV_CODEC_ID_HDMV_PGS_SUBTITLE },
    { 0 },
};

/* ATSC ? */
static const StreamType MISC_types[] = {
    { 0x81, AVMEDIA_TYPE_AUDIO, AV_CODEC_ID_AC3 },
    { 0x8a, AVMEDIA_TYPE_AUDIO, AV_CODEC_ID_DTS },
    { 0 },
};

static const StreamType REGD_types[] = {
    { MKTAG('d', 'r', 'a', 'c'), AVMEDIA_TYPE_VIDEO, AV_CODEC_ID_DIRAC },
    { MKTAG('A', 'C', '-', '3'), AVMEDIA_TYPE_AUDIO, AV_CODEC_ID_AC3   },
    { MKTAG('B', 'S', 'S', 'D'), AVMEDIA_TYPE_AUDIO, AV_CODEC_ID_S302M },
    { MKTAG('D', 'T', 'S', '1'), AVMEDIA_TYPE_AUDIO, AV_CODEC_ID_DTS   },
    { MKTAG('D', 'T', 'S', '2'), AVMEDIA_TYPE_AUDIO, AV_CODEC_ID_DTS   },
    { MKTAG('D', 'T', 'S', '3'), AVMEDIA_TYPE_AUDIO, AV_CODEC_ID_DTS   },
    { MKTAG('H', 'E', 'V', 'C'), AVMEDIA_TYPE_VIDEO, AV_CODEC_ID_HEVC  },
    { MKTAG('K', 'L', 'V', 'A'), AVMEDIA_TYPE_DATA,  AV_CODEC_ID_SMPTE_KLV },
    { MKTAG('V', 'C', '-', '1'), AVMEDIA_TYPE_VIDEO, AV_CODEC_ID_VC1   },
    { MKTAG('O', 'p', 'u', 's'), AVMEDIA_TYPE_AUDIO, AV_CODEC_ID_OPUS  },
    { 0 },
};

static const StreamType METADATA_types[] = {
    { MKTAG('K','L','V','A'), AVMEDIA_TYPE_DATA, AV_CODEC_ID_SMPTE_KLV },
    { MKTAG('I','D','3',' '), AVMEDIA_TYPE_DATA, AV_CODEC_ID_TIMED_ID3 },
    { 0 },
};

/* descriptor present */
static const StreamType DESC_types[] = {
    { 0x6a, AVMEDIA_TYPE_AUDIO,    AV_CODEC_ID_AC3          }, /* AC-3 descriptor */
    { 0x7a, AVMEDIA_TYPE_AUDIO,    AV_CODEC_ID_EAC3         }, /* E-AC-3 descriptor */
    { 0x7b, AVMEDIA_TYPE_AUDIO,    AV_CODEC_ID_DTS          },
    { 0x56, AVMEDIA_TYPE_SUBTITLE, AV_CODEC_ID_DVB_TELETEXT },
    { 0x59, AVMEDIA_TYPE_SUBTITLE, AV_CODEC_ID_DVB_SUBTITLE }, /* subtitling descriptor */
    { 0 },
};

static void mpegts_find_stream_type(AVStream *st,
                                    uint32_t stream_type,
                                    const StreamType *types)
{
    if (avcodec_is_open(st->codec)) {
        av_log(NULL, AV_LOG_DEBUG, "cannot set stream info, codec is open\n");
        return;
    }

    for (; types->stream_type; types++)
        if (stream_type == types->stream_type) {
            st->codec->codec_type = types->codec_type;
            st->codec->codec_id   = types->codec_id;
            st->request_probe     = 0;
            return;
        }
}

static int mpegts_set_stream_info(AVStream *st, PESContext *pes,
                                  uint32_t stream_type, uint32_t prog_reg_desc)
{
    int old_codec_type = st->codec->codec_type;
    int old_codec_id  = st->codec->codec_id;

    if (avcodec_is_open(st->codec)) {
        av_log(pes->stream, AV_LOG_DEBUG, "cannot set stream info, codec is open\n");
        return 0;
    }

    avpriv_set_pts_info(st, 33, 1, 90000);
    st->priv_data         = pes;
    st->codec->codec_type = AVMEDIA_TYPE_DATA;
    st->codec->codec_id   = AV_CODEC_ID_NONE;
    st->need_parsing      = AVSTREAM_PARSE_FULL;
    pes->st          = st;
    pes->stream_type = stream_type;

    av_log(pes->stream, AV_LOG_DEBUG,
           "stream=%d stream_type=%x pid=%x prog_reg_desc=%.4s\n",
           st->index, pes->stream_type, pes->pid, (char *)&prog_reg_desc);

    st->codec->codec_tag = pes->stream_type;

    mpegts_find_stream_type(st, pes->stream_type, ISO_types);
    if ((prog_reg_desc == AV_RL32("HDMV") ||
         prog_reg_desc == AV_RL32("HDPR")) &&
        st->codec->codec_id == AV_CODEC_ID_NONE) {
        mpegts_find_stream_type(st, pes->stream_type, HDMV_types);
        if (pes->stream_type == 0x83) {
            // HDMV TrueHD streams also contain an AC3 coded version of the
            // audio track - add a second stream for this
            AVStream *sub_st;
            // priv_data cannot be shared between streams
            PESContext *sub_pes = av_malloc(sizeof(*sub_pes));
            if (!sub_pes)
                return AVERROR(ENOMEM);
            memcpy(sub_pes, pes, sizeof(*sub_pes));

            sub_st = avformat_new_stream(pes->stream, NULL);
            if (!sub_st) {
                av_free(sub_pes);
                return AVERROR(ENOMEM);
            }

            sub_st->id = pes->pid;
            avpriv_set_pts_info(sub_st, 33, 1, 90000);
            sub_st->priv_data         = sub_pes;
            sub_st->codec->codec_type = AVMEDIA_TYPE_AUDIO;
            sub_st->codec->codec_id   = AV_CODEC_ID_AC3;
            sub_st->need_parsing      = AVSTREAM_PARSE_FULL;
            sub_pes->sub_st           = pes->sub_st = sub_st;
        }
    }
    if (st->codec->codec_id == AV_CODEC_ID_NONE)
        mpegts_find_stream_type(st, pes->stream_type, MISC_types);
    if (st->codec->codec_id == AV_CODEC_ID_NONE) {
        st->codec->codec_id  = old_codec_id;
        st->codec->codec_type = old_codec_type;
    }

    return 0;
}

static void reset_pes_packet_state(PESContext *pes)
{
    pes->pts        = AV_NOPTS_VALUE;
    pes->dts        = AV_NOPTS_VALUE;
    pes->data_index = 0;
    pes->flags      = 0;
    av_buffer_unref(&pes->buffer);
}

static void new_pes_packet(PESContext *pes, AVPacket *pkt)
{
    av_init_packet(pkt);

    pkt->buf  = pes->buffer;
    pkt->data = pes->buffer->data;
    pkt->size = pes->data_index;

    if (pes->total_size != MAX_PES_PAYLOAD &&
        pes->pes_header_size + pes->data_index != pes->total_size +
        PES_START_SIZE) {
        av_log(pes->stream, AV_LOG_WARNING, "PES packet size mismatch\n");
        pes->flags |= AV_PKT_FLAG_CORRUPT;
    }
    memset(pkt->data + pkt->size, 0, FF_INPUT_BUFFER_PADDING_SIZE);

    // Separate out the AC3 substream from an HDMV combined TrueHD/AC3 PID
    if (pes->sub_st && pes->stream_type == 0x83 && pes->extended_stream_id == 0x76)
        pkt->stream_index = pes->sub_st->index;
    else
        pkt->stream_index = pes->st->index;
    pkt->pts = pes->pts;
    pkt->dts = pes->dts;
    /* store position of first TS packet of this PES packet */
    pkt->pos   = pes->ts_packet_pos;
    pkt->flags = pes->flags;

    pes->buffer = NULL;
    reset_pes_packet_state(pes);
}

static uint64_t get_ts64(GetBitContext *gb, int bits)
{
    if (get_bits_left(gb) < bits)
        return AV_NOPTS_VALUE;
    return get_bits64(gb, bits);
}

static int read_sl_header(PESContext *pes, SLConfigDescr *sl,
                          const uint8_t *buf, int buf_size)
{
    GetBitContext gb;
    int au_start_flag = 0, au_end_flag = 0, ocr_flag = 0, idle_flag = 0;
    int padding_flag = 0, padding_bits = 0, inst_bitrate_flag = 0;
    int dts_flag = -1, cts_flag = -1;
    int64_t dts = AV_NOPTS_VALUE, cts = AV_NOPTS_VALUE;
    uint8_t buf_padded[128 + FF_INPUT_BUFFER_PADDING_SIZE];
    int buf_padded_size = FFMIN(buf_size, sizeof(buf_padded) - FF_INPUT_BUFFER_PADDING_SIZE);

    memcpy(buf_padded, buf, buf_padded_size);

    init_get_bits(&gb, buf_padded, buf_padded_size * 8);

    if (sl->use_au_start)
        au_start_flag = get_bits1(&gb);
    if (sl->use_au_end)
        au_end_flag = get_bits1(&gb);
    if (!sl->use_au_start && !sl->use_au_end)
        au_start_flag = au_end_flag = 1;
    if (sl->ocr_len > 0)
        ocr_flag = get_bits1(&gb);
    if (sl->use_idle)
        idle_flag = get_bits1(&gb);
    if (sl->use_padding)
        padding_flag = get_bits1(&gb);
    if (padding_flag)
        padding_bits = get_bits(&gb, 3);

    if (!idle_flag && (!padding_flag || padding_bits != 0)) {
        if (sl->packet_seq_num_len)
            skip_bits_long(&gb, sl->packet_seq_num_len);
        if (sl->degr_prior_len)
            if (get_bits1(&gb))
                skip_bits(&gb, sl->degr_prior_len);
        if (ocr_flag)
            skip_bits_long(&gb, sl->ocr_len);
        if (au_start_flag) {
            if (sl->use_rand_acc_pt)
                get_bits1(&gb);
            if (sl->au_seq_num_len > 0)
                skip_bits_long(&gb, sl->au_seq_num_len);
            if (sl->use_timestamps) {
                dts_flag = get_bits1(&gb);
                cts_flag = get_bits1(&gb);
            }
        }
        if (sl->inst_bitrate_len)
            inst_bitrate_flag = get_bits1(&gb);
        if (dts_flag == 1)
            dts = get_ts64(&gb, sl->timestamp_len);
        if (cts_flag == 1)
            cts = get_ts64(&gb, sl->timestamp_len);
        if (sl->au_len > 0)
            skip_bits_long(&gb, sl->au_len);
        if (inst_bitrate_flag)
            skip_bits_long(&gb, sl->inst_bitrate_len);
    }

    if (dts != AV_NOPTS_VALUE)
        pes->dts = dts;
    if (cts != AV_NOPTS_VALUE)
        pes->pts = cts;

    if (sl->timestamp_len && sl->timestamp_res)
        avpriv_set_pts_info(pes->st, sl->timestamp_len, 1, sl->timestamp_res);

    return (get_bits_count(&gb) + 7) >> 3;
}

/* return non zero if a packet could be constructed */
static int mpegts_push_data(MpegTSFilter *filter,
                            const uint8_t *buf, int buf_size, int is_start,
                            int64_t pos)
{
    PESContext *pes   = filter->u.pes_filter.opaque;
    MpegTSContext *ts = pes->ts;
    const uint8_t *p;
    int len, code;

    if (!ts->pkt)
        return 0;

    if (is_start) {
        if (pes->state == MPEGTS_PAYLOAD && pes->data_index > 0) {
            new_pes_packet(pes, ts->pkt);
            ts->stop_parse = 1;
        } else {
            reset_pes_packet_state(pes);
        }
        pes->state         = MPEGTS_HEADER;
        pes->ts_packet_pos = pos;
    }
    p = buf;
    while (buf_size > 0) {
        switch (pes->state) {
        case MPEGTS_HEADER:
            len = PES_START_SIZE - pes->data_index;
            if (len > buf_size)
                len = buf_size;
            memcpy(pes->header + pes->data_index, p, len);
            pes->data_index += len;
            p += len;
            buf_size -= len;
            if (pes->data_index == PES_START_SIZE) {
                /* we got all the PES or section header. We can now
                 * decide */
                if (pes->header[0] == 0x00 && pes->header[1] == 0x00 &&
                    pes->header[2] == 0x01) {
                    /* it must be an mpeg2 PES stream */
                    code = pes->header[3] | 0x100;
                    av_log(pes->stream, AV_LOG_TRACE, "pid=%x pes_code=%#x\n", pes->pid,
                            code);

                    if ((pes->st && pes->st->discard == AVDISCARD_ALL &&
                         (!pes->sub_st ||
                          pes->sub_st->discard == AVDISCARD_ALL)) ||
                        code == 0x1be) /* padding_stream */
                        goto skip;

                    /* stream not present in PMT */
                    if (!pes->st) {
                        if (ts->skip_changes)
                            goto skip;

                        pes->st = avformat_new_stream(ts->stream, NULL);
                        if (!pes->st)
                            return AVERROR(ENOMEM);
                        pes->st->id = pes->pid;
                        mpegts_set_stream_info(pes->st, pes, 0, 0);
                    }

                    pes->total_size = AV_RB16(pes->header + 4);
                    /* NOTE: a zero total size means the PES size is
                     * unbounded */
                    if (!pes->total_size)
                        pes->total_size = MAX_PES_PAYLOAD;

                    /* allocate pes buffer */
                    pes->buffer = av_buffer_alloc(pes->total_size +
                                                  FF_INPUT_BUFFER_PADDING_SIZE);
                    if (!pes->buffer)
                        return AVERROR(ENOMEM);

                    if (code != 0x1bc && code != 0x1bf && /* program_stream_map, private_stream_2 */
                        code != 0x1f0 && code != 0x1f1 && /* ECM, EMM */
                        code != 0x1ff && code != 0x1f2 && /* program_stream_directory, DSMCC_stream */
                        code != 0x1f8) {                  /* ITU-T Rec. H.222.1 type E stream */
                        pes->state = MPEGTS_PESHEADER;
<<<<<<< HEAD
                        if (pes->st->codec->codec_id == AV_CODEC_ID_NONE && !pes->st->request_probe) {
                            av_dlog(pes->stream,
=======
                        if (pes->st->codec->codec_id == AV_CODEC_ID_NONE) {
                            av_log(pes->stream, AV_LOG_TRACE,
>>>>>>> 1a3eb042
                                    "pid=%x stream_type=%x probing\n",
                                    pes->pid,
                                    pes->stream_type);
                            pes->st->request_probe = 1;
                        }
                    } else {
                        pes->state      = MPEGTS_PAYLOAD;
                        pes->data_index = 0;
                    }
                } else {
                    /* otherwise, it should be a table */
                    /* skip packet */
skip:
                    pes->state = MPEGTS_SKIP;
                    continue;
                }
            }
            break;
        /**********************************************/
        /* PES packing parsing */
        case MPEGTS_PESHEADER:
            len = PES_HEADER_SIZE - pes->data_index;
            if (len < 0)
                return AVERROR_INVALIDDATA;
            if (len > buf_size)
                len = buf_size;
            memcpy(pes->header + pes->data_index, p, len);
            pes->data_index += len;
            p += len;
            buf_size -= len;
            if (pes->data_index == PES_HEADER_SIZE) {
                pes->pes_header_size = pes->header[8] + 9;
                pes->state           = MPEGTS_PESHEADER_FILL;
            }
            break;
        case MPEGTS_PESHEADER_FILL:
            len = pes->pes_header_size - pes->data_index;
            if (len < 0)
                return AVERROR_INVALIDDATA;
            if (len > buf_size)
                len = buf_size;
            memcpy(pes->header + pes->data_index, p, len);
            pes->data_index += len;
            p += len;
            buf_size -= len;
            if (pes->data_index == pes->pes_header_size) {
                const uint8_t *r;
                unsigned int flags, pes_ext, skip;

                flags = pes->header[7];
                r = pes->header + 9;
                pes->pts = AV_NOPTS_VALUE;
                pes->dts = AV_NOPTS_VALUE;
                if ((flags & 0xc0) == 0x80) {
                    pes->dts = pes->pts = ff_parse_pes_pts(r);
                    r += 5;
                } else if ((flags & 0xc0) == 0xc0) {
                    pes->pts = ff_parse_pes_pts(r);
                    r += 5;
                    pes->dts = ff_parse_pes_pts(r);
                    r += 5;
                }
                pes->extended_stream_id = -1;
                if (flags & 0x01) { /* PES extension */
                    pes_ext = *r++;
                    /* Skip PES private data, program packet sequence counter and P-STD buffer */
                    skip  = (pes_ext >> 4) & 0xb;
                    skip += skip & 0x9;
                    r    += skip;
                    if ((pes_ext & 0x41) == 0x01 &&
                        (r + 2) <= (pes->header + pes->pes_header_size)) {
                        /* PES extension 2 */
                        if ((r[0] & 0x7f) > 0 && (r[1] & 0x80) == 0)
                            pes->extended_stream_id = r[1];
                    }
                }

                /* we got the full header. We parse it and get the payload */
                pes->state = MPEGTS_PAYLOAD;
                pes->data_index = 0;
                if (pes->stream_type == 0x12 && buf_size > 0) {
                    int sl_header_bytes = read_sl_header(pes, &pes->sl, p,
                                                         buf_size);
                    pes->pes_header_size += sl_header_bytes;
                    p += sl_header_bytes;
                    buf_size -= sl_header_bytes;
                }
                if (pes->stream_type == 0x15 && buf_size >= 5) {
                    /* skip metadata access unit header */
                    pes->pes_header_size += 5;
                    p += 5;
                    buf_size -= 5;
                }
                if (pes->ts->fix_teletext_pts && pes->st->codec->codec_id == AV_CODEC_ID_DVB_TELETEXT) {
                    AVProgram *p = NULL;
                    while ((p = av_find_program_from_stream(pes->stream, p, pes->st->index))) {
                        if (p->pcr_pid != -1 && p->discard != AVDISCARD_ALL) {
                            MpegTSFilter *f = pes->ts->pids[p->pcr_pid];
                            if (f) {
                                AVStream *st = NULL;
                                if (f->type == MPEGTS_PES) {
                                    PESContext *pcrpes = f->u.pes_filter.opaque;
                                    if (pcrpes)
                                        st = pcrpes->st;
                                } else if (f->type == MPEGTS_PCR) {
                                    int i;
                                    for (i = 0; i < p->nb_stream_indexes; i++) {
                                        AVStream *pst = pes->stream->streams[p->stream_index[i]];
                                        if (pst->codec->codec_type == AVMEDIA_TYPE_VIDEO)
                                            st = pst;
                                    }
                                }
                                if (f->last_pcr != -1 && st && st->discard != AVDISCARD_ALL) {
                                    // teletext packets do not always have correct timestamps,
                                    // the standard says they should be handled after 40.6 ms at most,
                                    // and the pcr error to this packet should be no more than 100 ms.
                                    // TODO: we should interpolate the PCR, not just use the last one
                                    int64_t pcr = f->last_pcr / 300;
                                    pes->st->pts_wrap_reference = st->pts_wrap_reference;
                                    pes->st->pts_wrap_behavior = st->pts_wrap_behavior;
                                    if (pes->dts == AV_NOPTS_VALUE || pes->dts < pcr) {
                                        pes->pts = pes->dts = pcr;
                                    } else if (pes->dts > pcr + 3654 + 9000) {
                                        pes->pts = pes->dts = pcr + 3654 + 9000;
                                    }
                                    break;
                                }
                            }
                        }
                    }
                }
            }
            break;
        case MPEGTS_PAYLOAD:
            if (pes->buffer) {
                if (pes->data_index > 0 &&
                    pes->data_index + buf_size > pes->total_size) {
                    new_pes_packet(pes, ts->pkt);
                    pes->total_size = MAX_PES_PAYLOAD;
                    pes->buffer = av_buffer_alloc(pes->total_size +
                                                  FF_INPUT_BUFFER_PADDING_SIZE);
                    if (!pes->buffer)
                        return AVERROR(ENOMEM);
                    ts->stop_parse = 1;
                } else if (pes->data_index == 0 &&
                           buf_size > pes->total_size) {
                    // pes packet size is < ts size packet and pes data is padded with 0xff
                    // not sure if this is legal in ts but see issue #2392
                    buf_size = pes->total_size;
                }
                memcpy(pes->buffer->data + pes->data_index, p, buf_size);
                pes->data_index += buf_size;
                /* emit complete packets with known packet size
                 * decreases demuxer delay for infrequent packets like subtitles from
                 * a couple of seconds to milliseconds for properly muxed files.
                 * total_size is the number of bytes following pes_packet_length
                 * in the pes header, i.e. not counting the first PES_START_SIZE bytes */
                if (!ts->stop_parse && pes->total_size < MAX_PES_PAYLOAD &&
                    pes->pes_header_size + pes->data_index == pes->total_size + PES_START_SIZE) {
                    ts->stop_parse = 1;
                    new_pes_packet(pes, ts->pkt);
                }
            }
            buf_size = 0;
            break;
        case MPEGTS_SKIP:
            buf_size = 0;
            break;
        }
    }

    return 0;
}

static PESContext *add_pes_stream(MpegTSContext *ts, int pid, int pcr_pid)
{
    MpegTSFilter *tss;
    PESContext *pes;

    /* if no pid found, then add a pid context */
    pes = av_mallocz(sizeof(PESContext));
    if (!pes)
        return 0;
    pes->ts      = ts;
    pes->stream  = ts->stream;
    pes->pid     = pid;
    pes->pcr_pid = pcr_pid;
    pes->state   = MPEGTS_SKIP;
    pes->pts     = AV_NOPTS_VALUE;
    pes->dts     = AV_NOPTS_VALUE;
    tss          = mpegts_open_pes_filter(ts, pid, mpegts_push_data, pes);
    if (!tss) {
        av_free(pes);
        return 0;
    }
    return pes;
}

#define MAX_LEVEL 4
typedef struct MP4DescrParseContext {
    AVFormatContext *s;
    AVIOContext pb;
    Mp4Descr *descr;
    Mp4Descr *active_descr;
    int descr_count;
    int max_descr_count;
    int level;
    int predefined_SLConfigDescriptor_seen;
} MP4DescrParseContext;

static int init_MP4DescrParseContext(MP4DescrParseContext *d, AVFormatContext *s,
                                     const uint8_t *buf, unsigned size,
                                     Mp4Descr *descr, int max_descr_count)
{
    int ret;
    if (size > (1 << 30))
        return AVERROR_INVALIDDATA;

    if ((ret = ffio_init_context(&d->pb, (unsigned char *)buf, size, 0,
                                 NULL, NULL, NULL, NULL)) < 0)
        return ret;

    d->s               = s;
    d->level           = 0;
    d->descr_count     = 0;
    d->descr           = descr;
    d->active_descr    = NULL;
    d->max_descr_count = max_descr_count;

    return 0;
}

static void update_offsets(AVIOContext *pb, int64_t *off, int *len)
{
    int64_t new_off = avio_tell(pb);
    (*len) -= new_off - *off;
    *off    = new_off;
}

static int parse_mp4_descr(MP4DescrParseContext *d, int64_t off, int len,
                           int target_tag);

static int parse_mp4_descr_arr(MP4DescrParseContext *d, int64_t off, int len)
{
    while (len > 0) {
        int ret = parse_mp4_descr(d, off, len, 0);
        if (ret < 0)
            return ret;
        update_offsets(&d->pb, &off, &len);
    }
    return 0;
}

static int parse_MP4IODescrTag(MP4DescrParseContext *d, int64_t off, int len)
{
    avio_rb16(&d->pb); // ID
    avio_r8(&d->pb);
    avio_r8(&d->pb);
    avio_r8(&d->pb);
    avio_r8(&d->pb);
    avio_r8(&d->pb);
    update_offsets(&d->pb, &off, &len);
    return parse_mp4_descr_arr(d, off, len);
}

static int parse_MP4ODescrTag(MP4DescrParseContext *d, int64_t off, int len)
{
    int id_flags;
    if (len < 2)
        return 0;
    id_flags = avio_rb16(&d->pb);
    if (!(id_flags & 0x0020)) { // URL_Flag
        update_offsets(&d->pb, &off, &len);
        return parse_mp4_descr_arr(d, off, len); // ES_Descriptor[]
    } else {
        return 0;
    }
}

static int parse_MP4ESDescrTag(MP4DescrParseContext *d, int64_t off, int len)
{
    int es_id = 0;
    if (d->descr_count >= d->max_descr_count)
        return AVERROR_INVALIDDATA;
    ff_mp4_parse_es_descr(&d->pb, &es_id);
    d->active_descr = d->descr + (d->descr_count++);

    d->active_descr->es_id = es_id;
    update_offsets(&d->pb, &off, &len);
    parse_mp4_descr(d, off, len, MP4DecConfigDescrTag);
    update_offsets(&d->pb, &off, &len);
    if (len > 0)
        parse_mp4_descr(d, off, len, MP4SLDescrTag);
    d->active_descr = NULL;
    return 0;
}

static int parse_MP4DecConfigDescrTag(MP4DescrParseContext *d, int64_t off,
                                      int len)
{
    Mp4Descr *descr = d->active_descr;
    if (!descr)
        return AVERROR_INVALIDDATA;
    d->active_descr->dec_config_descr = av_malloc(len);
    if (!descr->dec_config_descr)
        return AVERROR(ENOMEM);
    descr->dec_config_descr_len = len;
    avio_read(&d->pb, descr->dec_config_descr, len);
    return 0;
}

static int parse_MP4SLDescrTag(MP4DescrParseContext *d, int64_t off, int len)
{
    Mp4Descr *descr = d->active_descr;
    int predefined;
    if (!descr)
        return AVERROR_INVALIDDATA;

    predefined = avio_r8(&d->pb);
    if (!predefined) {
        int lengths;
        int flags = avio_r8(&d->pb);
        descr->sl.use_au_start    = !!(flags & 0x80);
        descr->sl.use_au_end      = !!(flags & 0x40);
        descr->sl.use_rand_acc_pt = !!(flags & 0x20);
        descr->sl.use_padding     = !!(flags & 0x08);
        descr->sl.use_timestamps  = !!(flags & 0x04);
        descr->sl.use_idle        = !!(flags & 0x02);
        descr->sl.timestamp_res   = avio_rb32(&d->pb);
        avio_rb32(&d->pb);
        descr->sl.timestamp_len      = avio_r8(&d->pb);
        if (descr->sl.timestamp_len > 64) {
            avpriv_request_sample(NULL, "timestamp_len > 64");
            descr->sl.timestamp_len = 64;
            return AVERROR_PATCHWELCOME;
        }
        descr->sl.ocr_len            = avio_r8(&d->pb);
        descr->sl.au_len             = avio_r8(&d->pb);
        descr->sl.inst_bitrate_len   = avio_r8(&d->pb);
        lengths                      = avio_rb16(&d->pb);
        descr->sl.degr_prior_len     = lengths >> 12;
        descr->sl.au_seq_num_len     = (lengths >> 7) & 0x1f;
        descr->sl.packet_seq_num_len = (lengths >> 2) & 0x1f;
    } else if (!d->predefined_SLConfigDescriptor_seen){
        avpriv_report_missing_feature(d->s, "Predefined SLConfigDescriptor");
        d->predefined_SLConfigDescriptor_seen = 1;
    }
    return 0;
}

static int parse_mp4_descr(MP4DescrParseContext *d, int64_t off, int len,
                           int target_tag)
{
    int tag;
    int len1 = ff_mp4_read_descr(d->s, &d->pb, &tag);
    update_offsets(&d->pb, &off, &len);
    if (len < 0 || len1 > len || len1 <= 0) {
        av_log(d->s, AV_LOG_ERROR,
               "Tag %x length violation new length %d bytes remaining %d\n",
               tag, len1, len);
        return AVERROR_INVALIDDATA;
    }

    if (d->level++ >= MAX_LEVEL) {
        av_log(d->s, AV_LOG_ERROR, "Maximum MP4 descriptor level exceeded\n");
        goto done;
    }

    if (target_tag && tag != target_tag) {
        av_log(d->s, AV_LOG_ERROR, "Found tag %x expected %x\n", tag,
               target_tag);
        goto done;
    }

    switch (tag) {
    case MP4IODescrTag:
        parse_MP4IODescrTag(d, off, len1);
        break;
    case MP4ODescrTag:
        parse_MP4ODescrTag(d, off, len1);
        break;
    case MP4ESDescrTag:
        parse_MP4ESDescrTag(d, off, len1);
        break;
    case MP4DecConfigDescrTag:
        parse_MP4DecConfigDescrTag(d, off, len1);
        break;
    case MP4SLDescrTag:
        parse_MP4SLDescrTag(d, off, len1);
        break;
    }


done:
    d->level--;
    avio_seek(&d->pb, off + len1, SEEK_SET);
    return 0;
}

static int mp4_read_iods(AVFormatContext *s, const uint8_t *buf, unsigned size,
                         Mp4Descr *descr, int *descr_count, int max_descr_count)
{
    MP4DescrParseContext d;
    int ret;

    ret = init_MP4DescrParseContext(&d, s, buf, size, descr, max_descr_count);
    if (ret < 0)
        return ret;

    ret = parse_mp4_descr(&d, avio_tell(&d.pb), size, MP4IODescrTag);

    *descr_count = d.descr_count;
    return ret;
}

static int mp4_read_od(AVFormatContext *s, const uint8_t *buf, unsigned size,
                       Mp4Descr *descr, int *descr_count, int max_descr_count)
{
    MP4DescrParseContext d;
    int ret;

    ret = init_MP4DescrParseContext(&d, s, buf, size, descr, max_descr_count);
    if (ret < 0)
        return ret;

    ret = parse_mp4_descr_arr(&d, avio_tell(&d.pb), size);

    *descr_count = d.descr_count;
    return ret;
}

static void m4sl_cb(MpegTSFilter *filter, const uint8_t *section,
                    int section_len)
{
    MpegTSContext *ts = filter->u.section_filter.opaque;
    SectionHeader h;
    const uint8_t *p, *p_end;
    AVIOContext pb;
    int mp4_descr_count = 0;
    Mp4Descr mp4_descr[MAX_MP4_DESCR_COUNT] = { { 0 } };
    int i, pid;
    AVFormatContext *s = ts->stream;

    p_end = section + section_len - 4;
    p = section;
    if (parse_section_header(&h, &p, p_end) < 0)
        return;
    if (h.tid != M4OD_TID)
        return;

    mp4_read_od(s, p, (unsigned) (p_end - p), mp4_descr, &mp4_descr_count,
                MAX_MP4_DESCR_COUNT);

    for (pid = 0; pid < NB_PID_MAX; pid++) {
        if (!ts->pids[pid])
            continue;
        for (i = 0; i < mp4_descr_count; i++) {
            PESContext *pes;
            AVStream *st;
            if (ts->pids[pid]->es_id != mp4_descr[i].es_id)
                continue;
            if (ts->pids[pid]->type != MPEGTS_PES) {
                av_log(s, AV_LOG_ERROR, "pid %x is not PES\n", pid);
                continue;
            }
            pes = ts->pids[pid]->u.pes_filter.opaque;
            st  = pes->st;
            if (!st)
                continue;

            pes->sl = mp4_descr[i].sl;

            ffio_init_context(&pb, mp4_descr[i].dec_config_descr,
                              mp4_descr[i].dec_config_descr_len, 0,
                              NULL, NULL, NULL, NULL);
            ff_mp4_read_dec_config_descr(s, st, &pb);
            if (st->codec->codec_id == AV_CODEC_ID_AAC &&
                st->codec->extradata_size > 0)
                st->need_parsing = 0;
            if (st->codec->codec_id == AV_CODEC_ID_H264 &&
                st->codec->extradata_size > 0)
                st->need_parsing = 0;

            if (st->codec->codec_id <= AV_CODEC_ID_NONE) {
                // do nothing
            } else if (st->codec->codec_id < AV_CODEC_ID_FIRST_AUDIO)
                st->codec->codec_type = AVMEDIA_TYPE_VIDEO;
            else if (st->codec->codec_id < AV_CODEC_ID_FIRST_SUBTITLE)
                st->codec->codec_type = AVMEDIA_TYPE_AUDIO;
            else if (st->codec->codec_id < AV_CODEC_ID_FIRST_UNKNOWN)
                st->codec->codec_type = AVMEDIA_TYPE_SUBTITLE;
        }
    }
    for (i = 0; i < mp4_descr_count; i++)
        av_free(mp4_descr[i].dec_config_descr);
}

static const uint8_t opus_coupled_stream_cnt[9] = {
    1, 0, 1, 1, 2, 2, 2, 3, 3
};

static const uint8_t opus_stream_cnt[9] = {
    1, 1, 1, 2, 2, 3, 4, 4, 5,
};

static const uint8_t opus_channel_map[8][8] = {
    { 0 },
    { 0,1 },
    { 0,2,1 },
    { 0,1,2,3 },
    { 0,4,1,2,3 },
    { 0,4,1,2,3,5 },
    { 0,4,1,2,3,5,6 },
    { 0,6,1,2,3,4,5,7 },
};

int ff_parse_mpeg2_descriptor(AVFormatContext *fc, AVStream *st, int stream_type,
                              const uint8_t **pp, const uint8_t *desc_list_end,
                              Mp4Descr *mp4_descr, int mp4_descr_count, int pid,
                              MpegTSContext *ts)
{
    const uint8_t *desc_end;
    int desc_len, desc_tag, desc_es_id, ext_desc_tag, channels, channel_config_code;
    char language[252];
    int i;

    desc_tag = get8(pp, desc_list_end);
    if (desc_tag < 0)
        return AVERROR_INVALIDDATA;
    desc_len = get8(pp, desc_list_end);
    if (desc_len < 0)
        return AVERROR_INVALIDDATA;
    desc_end = *pp + desc_len;
    if (desc_end > desc_list_end)
        return AVERROR_INVALIDDATA;

    av_log(fc, AV_LOG_TRACE, "tag: 0x%02x len=%d\n", desc_tag, desc_len);

    if ((st->codec->codec_id == AV_CODEC_ID_NONE || st->request_probe > 0) &&
        stream_type == STREAM_TYPE_PRIVATE_DATA)
        mpegts_find_stream_type(st, desc_tag, DESC_types);

    switch (desc_tag) {
    case 0x1E: /* SL descriptor */
        desc_es_id = get16(pp, desc_end);
        if (desc_es_id < 0)
            break;
        if (ts && ts->pids[pid])
            ts->pids[pid]->es_id = desc_es_id;
        for (i = 0; i < mp4_descr_count; i++)
            if (mp4_descr[i].dec_config_descr_len &&
                mp4_descr[i].es_id == desc_es_id) {
                AVIOContext pb;
                ffio_init_context(&pb, mp4_descr[i].dec_config_descr,
                                  mp4_descr[i].dec_config_descr_len, 0,
                                  NULL, NULL, NULL, NULL);
                ff_mp4_read_dec_config_descr(fc, st, &pb);
                if (st->codec->codec_id == AV_CODEC_ID_AAC &&
                    st->codec->extradata_size > 0)
                    st->need_parsing = 0;
                if (st->codec->codec_id == AV_CODEC_ID_MPEG4SYSTEMS)
                    mpegts_open_section_filter(ts, pid, m4sl_cb, ts, 1);
            }
        break;
    case 0x1F: /* FMC descriptor */
        if (get16(pp, desc_end) < 0)
            break;
        if (mp4_descr_count > 0 &&
            (st->codec->codec_id == AV_CODEC_ID_AAC_LATM || st->request_probe > 0) &&
            mp4_descr->dec_config_descr_len && mp4_descr->es_id == pid) {
            AVIOContext pb;
            ffio_init_context(&pb, mp4_descr->dec_config_descr,
                              mp4_descr->dec_config_descr_len, 0,
                              NULL, NULL, NULL, NULL);
            ff_mp4_read_dec_config_descr(fc, st, &pb);
            if (st->codec->codec_id == AV_CODEC_ID_AAC &&
                st->codec->extradata_size > 0) {
                st->request_probe = st->need_parsing = 0;
                st->codec->codec_type = AVMEDIA_TYPE_AUDIO;
            }
        }
        break;
    case 0x56: /* DVB teletext descriptor */
        {
            uint8_t *extradata = NULL;
            int language_count = desc_len / 5;

            if (desc_len > 0 && desc_len % 5 != 0)
                return AVERROR_INVALIDDATA;

            if (language_count > 0) {
                /* 4 bytes per language code (3 bytes) with comma or NUL byte should fit language buffer */
                if (language_count > sizeof(language) / 4) {
                    language_count = sizeof(language) / 4;
                }

                if (st->codec->extradata == NULL) {
                    if (ff_alloc_extradata(st->codec, language_count * 2)) {
                        return AVERROR(ENOMEM);
                    }
                }

               if (st->codec->extradata_size < language_count * 2)
                   return AVERROR_INVALIDDATA;

               extradata = st->codec->extradata;

                for (i = 0; i < language_count; i++) {
                    language[i * 4 + 0] = get8(pp, desc_end);
                    language[i * 4 + 1] = get8(pp, desc_end);
                    language[i * 4 + 2] = get8(pp, desc_end);
                    language[i * 4 + 3] = ',';

                    memcpy(extradata, *pp, 2);
                    extradata += 2;

                    *pp += 2;
                }

                language[i * 4 - 1] = 0;
                av_dict_set(&st->metadata, "language", language, 0);
            }
        }
        break;
    case 0x59: /* subtitling descriptor */
        {
            /* 8 bytes per DVB subtitle substream data:
             * ISO_639_language_code (3 bytes),
             * subtitling_type (1 byte),
             * composition_page_id (2 bytes),
             * ancillary_page_id (2 bytes) */
            int language_count = desc_len / 8;

            if (desc_len > 0 && desc_len % 8 != 0)
                return AVERROR_INVALIDDATA;

            if (language_count > 1) {
                avpriv_request_sample(fc, "DVB subtitles with multiple languages");
            }

            if (language_count > 0) {
                uint8_t *extradata;

                /* 4 bytes per language code (3 bytes) with comma or NUL byte should fit language buffer */
                if (language_count > sizeof(language) / 4) {
                    language_count = sizeof(language) / 4;
                }

                if (st->codec->extradata == NULL) {
                    if (ff_alloc_extradata(st->codec, language_count * 5)) {
                        return AVERROR(ENOMEM);
                    }
                }

                if (st->codec->extradata_size < language_count * 5)
                    return AVERROR_INVALIDDATA;

                extradata = st->codec->extradata;

                for (i = 0; i < language_count; i++) {
                    language[i * 4 + 0] = get8(pp, desc_end);
                    language[i * 4 + 1] = get8(pp, desc_end);
                    language[i * 4 + 2] = get8(pp, desc_end);
                    language[i * 4 + 3] = ',';

                    /* hearing impaired subtitles detection using subtitling_type */
                    switch (*pp[0]) {
                    case 0x20: /* DVB subtitles (for the hard of hearing) with no monitor aspect ratio criticality */
                    case 0x21: /* DVB subtitles (for the hard of hearing) for display on 4:3 aspect ratio monitor */
                    case 0x22: /* DVB subtitles (for the hard of hearing) for display on 16:9 aspect ratio monitor */
                    case 0x23: /* DVB subtitles (for the hard of hearing) for display on 2.21:1 aspect ratio monitor */
                    case 0x24: /* DVB subtitles (for the hard of hearing) for display on a high definition monitor */
                    case 0x25: /* DVB subtitles (for the hard of hearing) with plano-stereoscopic disparity for display on a high definition monitor */
                        st->disposition |= AV_DISPOSITION_HEARING_IMPAIRED;
                        break;
                    }

                    extradata[4] = get8(pp, desc_end); /* subtitling_type */
                    memcpy(extradata, *pp, 4); /* composition_page_id and ancillary_page_id */
                    extradata += 5;

                    *pp += 4;
                }

                language[i * 4 - 1] = 0;
                av_dict_set(&st->metadata, "language", language, 0);
            }
        }
        break;
    case 0x0a: /* ISO 639 language descriptor */
        for (i = 0; i + 4 <= desc_len; i += 4) {
            language[i + 0] = get8(pp, desc_end);
            language[i + 1] = get8(pp, desc_end);
            language[i + 2] = get8(pp, desc_end);
            language[i + 3] = ',';
            switch (get8(pp, desc_end)) {
            case 0x01:
                st->disposition |= AV_DISPOSITION_CLEAN_EFFECTS;
                break;
            case 0x02:
                st->disposition |= AV_DISPOSITION_HEARING_IMPAIRED;
                break;
            case 0x03:
                st->disposition |= AV_DISPOSITION_VISUAL_IMPAIRED;
                break;
            }
        }
        if (i && language[0]) {
            language[i - 1] = 0;
            av_dict_set(&st->metadata, "language", language, 0);
        }
        break;
    case 0x05: /* registration descriptor */
        st->codec->codec_tag = bytestream_get_le32(pp);
        av_log(fc, AV_LOG_TRACE, "reg_desc=%.4s\n", (char *)&st->codec->codec_tag);
        if (st->codec->codec_id == AV_CODEC_ID_NONE)
            mpegts_find_stream_type(st, st->codec->codec_tag, REGD_types);
        break;
    case 0x52: /* stream identifier descriptor */
        st->stream_identifier = 1 + get8(pp, desc_end);
        break;
    case 0x26: /* metadata descriptor */
        if (get16(pp, desc_end) == 0xFFFF)
            *pp += 4;
        if (get8(pp, desc_end) == 0xFF) {
            st->codec->codec_tag = bytestream_get_le32(pp);
            if (st->codec->codec_id == AV_CODEC_ID_NONE)
                mpegts_find_stream_type(st, st->codec->codec_tag, METADATA_types);
        }
        break;
    case 0x7f: /* DVB extension descriptor */
        ext_desc_tag = get8(pp, desc_end);
        if (ext_desc_tag < 0)
            return AVERROR_INVALIDDATA;
        if (st->codec->codec_id == AV_CODEC_ID_OPUS &&
            ext_desc_tag == 0x80) { /* User defined (provisional Opus) */
            if (!st->codec->extradata) {
                st->codec->extradata = av_mallocz(sizeof(opus_default_extradata) +
                                                  FF_INPUT_BUFFER_PADDING_SIZE);
                if (!st->codec->extradata)
                    return AVERROR(ENOMEM);

                st->codec->extradata_size = sizeof(opus_default_extradata);
                memcpy(st->codec->extradata, opus_default_extradata, sizeof(opus_default_extradata));

                channel_config_code = get8(pp, desc_end);
                if (channel_config_code < 0)
                    return AVERROR_INVALIDDATA;
                if (channel_config_code <= 0x8) {
                    st->codec->extradata[9]  = channels = channel_config_code ? channel_config_code : 2;
                    st->codec->extradata[18] = channel_config_code ? (channels > 2) : /* Dual Mono */ 255;
                    st->codec->extradata[19] = opus_stream_cnt[channel_config_code];
                    st->codec->extradata[20] = opus_coupled_stream_cnt[channel_config_code];
                    memcpy(&st->codec->extradata[21], opus_channel_map[channels - 1], channels);
                } else {
                    avpriv_request_sample(fc, "Opus in MPEG-TS - channel_config_code > 0x8");
                }
                st->need_parsing = AVSTREAM_PARSE_FULL;
            }
        }
        break;
    default:
        break;
    }
    *pp = desc_end;
    return 0;
}

static void pmt_cb(MpegTSFilter *filter, const uint8_t *section, int section_len)
{
    MpegTSContext *ts = filter->u.section_filter.opaque;
    SectionHeader h1, *h = &h1;
    PESContext *pes;
    AVStream *st;
    const uint8_t *p, *p_end, *desc_list_end;
    int program_info_length, pcr_pid, pid, stream_type;
    int desc_list_len;
    uint32_t prog_reg_desc = 0; /* registration descriptor */

    int mp4_descr_count = 0;
    Mp4Descr mp4_descr[MAX_MP4_DESCR_COUNT] = { { 0 } };
    int i;

    av_log(ts->stream, AV_LOG_TRACE, "PMT: len %i\n", section_len);
    hex_dump_debug(ts->stream, section, section_len);

    p_end = section + section_len - 4;
    p = section;
    if (parse_section_header(h, &p, p_end) < 0)
        return;

<<<<<<< HEAD
    av_dlog(ts->stream, "sid=0x%x sec_num=%d/%d version=%d\n",
            h->id, h->sec_num, h->last_sec_num, h->version);
=======
    av_log(ts->stream, AV_LOG_TRACE, "sid=0x%x sec_num=%d/%d\n",
            h->id, h->sec_num, h->last_sec_num);
>>>>>>> 1a3eb042

    if (h->tid != PMT_TID)
        return;
    if (!ts->scan_all_pmts && ts->skip_changes)
        return;

    if (!ts->skip_clear)
        clear_program(ts, h->id);

    pcr_pid = get16(&p, p_end);
    if (pcr_pid < 0)
        return;
    pcr_pid &= 0x1fff;
    add_pid_to_pmt(ts, h->id, pcr_pid);
    set_pcr_pid(ts->stream, h->id, pcr_pid);

    av_log(ts->stream, AV_LOG_TRACE, "pcr_pid=0x%x\n", pcr_pid);

    program_info_length = get16(&p, p_end);
    if (program_info_length < 0)
        return;
    program_info_length &= 0xfff;
    while (program_info_length >= 2) {
        uint8_t tag, len;
        tag = get8(&p, p_end);
        len = get8(&p, p_end);

        av_log(ts->stream, AV_LOG_TRACE, "program tag: 0x%02x len=%d\n", tag, len);

        if (len > program_info_length - 2)
            // something else is broken, exit the program_descriptors_loop
            break;
        program_info_length -= len + 2;
        if (tag == 0x1d) { // IOD descriptor
            get8(&p, p_end); // scope
            get8(&p, p_end); // label
            len -= 2;
            mp4_read_iods(ts->stream, p, len, mp4_descr + mp4_descr_count,
                          &mp4_descr_count, MAX_MP4_DESCR_COUNT);
        } else if (tag == 0x05 && len >= 4) { // registration descriptor
            prog_reg_desc = bytestream_get_le32(&p);
            len -= 4;
        }
        p += len;
    }
    p += program_info_length;
    if (p >= p_end)
        goto out;

    // stop parsing after pmt, we found header
    if (!ts->stream->nb_streams)
        ts->stop_parse = 2;

    set_pmt_found(ts, h->id);


    for (;;) {
        st = 0;
        pes = NULL;
        stream_type = get8(&p, p_end);
        if (stream_type < 0)
            break;
        pid = get16(&p, p_end);
        if (pid < 0)
            goto out;
        pid &= 0x1fff;
        if (pid == ts->current_pid)
            goto out;

        /* now create stream */
        if (ts->pids[pid] && ts->pids[pid]->type == MPEGTS_PES) {
            pes = ts->pids[pid]->u.pes_filter.opaque;
            if (!pes->st) {
                pes->st     = avformat_new_stream(pes->stream, NULL);
                if (!pes->st)
                    goto out;
                pes->st->id = pes->pid;
            }
            st = pes->st;
        } else if (stream_type != 0x13) {
            if (ts->pids[pid])
                mpegts_close_filter(ts, ts->pids[pid]); // wrongly added sdt filter probably
            pes = add_pes_stream(ts, pid, pcr_pid);
            if (pes) {
                st = avformat_new_stream(pes->stream, NULL);
                if (!st)
                    goto out;
                st->id = pes->pid;
            }
        } else {
            int idx = ff_find_stream_index(ts->stream, pid);
            if (idx >= 0) {
                st = ts->stream->streams[idx];
            } else {
                st = avformat_new_stream(ts->stream, NULL);
                if (!st)
                    goto out;
                st->id = pid;
                st->codec->codec_type = AVMEDIA_TYPE_DATA;
            }
        }

        if (!st)
            goto out;

        if (pes && !pes->stream_type)
            mpegts_set_stream_info(st, pes, stream_type, prog_reg_desc);

        add_pid_to_pmt(ts, h->id, pid);

        ff_program_add_stream_index(ts->stream, h->id, st->index);

        desc_list_len = get16(&p, p_end);
        if (desc_list_len < 0)
            goto out;
        desc_list_len &= 0xfff;
        desc_list_end  = p + desc_list_len;
        if (desc_list_end > p_end)
            goto out;
        for (;;) {
            if (ff_parse_mpeg2_descriptor(ts->stream, st, stream_type, &p,
                                          desc_list_end, mp4_descr,
                                          mp4_descr_count, pid, ts) < 0)
                break;

            if (pes && prog_reg_desc == AV_RL32("HDMV") &&
                stream_type == 0x83 && pes->sub_st) {
                ff_program_add_stream_index(ts->stream, h->id,
                                            pes->sub_st->index);
                pes->sub_st->codec->codec_tag = st->codec->codec_tag;
            }
        }
        p = desc_list_end;
    }

    if (!ts->pids[pcr_pid])
        mpegts_open_pcr_filter(ts, pcr_pid);

out:
    for (i = 0; i < mp4_descr_count; i++)
        av_free(mp4_descr[i].dec_config_descr);
}

static void pat_cb(MpegTSFilter *filter, const uint8_t *section, int section_len)
{
    MpegTSContext *ts = filter->u.section_filter.opaque;
    SectionHeader h1, *h = &h1;
    const uint8_t *p, *p_end;
    int sid, pmt_pid;
    AVProgram *program;

    av_log(ts->stream, AV_LOG_TRACE, "PAT:\n");
    hex_dump_debug(ts->stream, section, section_len);

    p_end = section + section_len - 4;
    p     = section;
    if (parse_section_header(h, &p, p_end) < 0)
        return;
    if (h->tid != PAT_TID)
        return;
    if (ts->skip_changes)
        return;

    ts->stream->ts_id = h->id;

    clear_programs(ts);
    for (;;) {
        sid = get16(&p, p_end);
        if (sid < 0)
            break;
        pmt_pid = get16(&p, p_end);
        if (pmt_pid < 0)
            break;
        pmt_pid &= 0x1fff;

<<<<<<< HEAD
        if (pmt_pid == ts->current_pid)
            break;

        av_dlog(ts->stream, "sid=0x%x pid=0x%x\n", sid, pmt_pid);
=======
        av_log(ts->stream, AV_LOG_TRACE, "sid=0x%x pid=0x%x\n", sid, pmt_pid);
>>>>>>> 1a3eb042

        if (sid == 0x0000) {
            /* NIT info */
        } else {
            MpegTSFilter *fil = ts->pids[pmt_pid];
            program = av_new_program(ts->stream, sid);
            if (program) {
                program->program_num = sid;
                program->pmt_pid = pmt_pid;
            }
            if (fil)
                if (   fil->type != MPEGTS_SECTION
                    || fil->pid != pmt_pid
                    || fil->u.section_filter.section_cb != pmt_cb)
                    mpegts_close_filter(ts, ts->pids[pmt_pid]);

            if (!ts->pids[pmt_pid])
                mpegts_open_section_filter(ts, pmt_pid, pmt_cb, ts, 1);
            add_pat_entry(ts, sid);
            add_pid_to_pmt(ts, sid, 0); // add pat pid to program
            add_pid_to_pmt(ts, sid, pmt_pid);
        }
    }

    if (sid < 0) {
        int i,j;
        for (j=0; j<ts->stream->nb_programs; j++) {
            for (i = 0; i < ts->nb_prg; i++)
                if (ts->prg[i].id == ts->stream->programs[j]->id)
                    break;
            if (i==ts->nb_prg && !ts->skip_clear)
                clear_avprogram(ts, ts->stream->programs[j]->id);
        }
    }
}

static void sdt_cb(MpegTSFilter *filter, const uint8_t *section, int section_len)
{
    MpegTSContext *ts = filter->u.section_filter.opaque;
    SectionHeader h1, *h = &h1;
    const uint8_t *p, *p_end, *desc_list_end, *desc_end;
    int onid, val, sid, desc_list_len, desc_tag, desc_len, service_type;
    char *name, *provider_name;

    av_log(ts->stream, AV_LOG_TRACE, "SDT:\n");
    hex_dump_debug(ts->stream, section, section_len);

    p_end = section + section_len - 4;
    p     = section;
    if (parse_section_header(h, &p, p_end) < 0)
        return;
    if (h->tid != SDT_TID)
        return;
    if (ts->skip_changes)
        return;
    onid = get16(&p, p_end);
    if (onid < 0)
        return;
    val = get8(&p, p_end);
    if (val < 0)
        return;
    for (;;) {
        sid = get16(&p, p_end);
        if (sid < 0)
            break;
        val = get8(&p, p_end);
        if (val < 0)
            break;
        desc_list_len = get16(&p, p_end);
        if (desc_list_len < 0)
            break;
        desc_list_len &= 0xfff;
        desc_list_end  = p + desc_list_len;
        if (desc_list_end > p_end)
            break;
        for (;;) {
            desc_tag = get8(&p, desc_list_end);
            if (desc_tag < 0)
                break;
            desc_len = get8(&p, desc_list_end);
            desc_end = p + desc_len;
            if (desc_len < 0 || desc_end > desc_list_end)
                break;

            av_log(ts->stream, AV_LOG_TRACE, "tag: 0x%02x len=%d\n",
                    desc_tag, desc_len);

            switch (desc_tag) {
            case 0x48:
                service_type = get8(&p, p_end);
                if (service_type < 0)
                    break;
                provider_name = getstr8(&p, p_end);
                if (!provider_name)
                    break;
                name = getstr8(&p, p_end);
                if (name) {
                    AVProgram *program = av_new_program(ts->stream, sid);
                    if (program) {
                        av_dict_set(&program->metadata, "service_name", name, 0);
                        av_dict_set(&program->metadata, "service_provider",
                                    provider_name, 0);
                    }
                }
                av_free(name);
                av_free(provider_name);
                break;
            default:
                break;
            }
            p = desc_end;
        }
        p = desc_list_end;
    }
}

static int parse_pcr(int64_t *ppcr_high, int *ppcr_low,
                     const uint8_t *packet);

/* handle one TS packet */
static int handle_packet(MpegTSContext *ts, const uint8_t *packet)
{
    MpegTSFilter *tss;
    int len, pid, cc, expected_cc, cc_ok, afc, is_start, is_discontinuity,
        has_adaptation, has_payload;
    const uint8_t *p, *p_end;
    int64_t pos;

    pid = AV_RB16(packet + 1) & 0x1fff;
    if (pid && discard_pid(ts, pid))
        return 0;
    is_start = packet[1] & 0x40;
    tss = ts->pids[pid];
    if (ts->auto_guess && !tss && is_start) {
        add_pes_stream(ts, pid, -1);
        tss = ts->pids[pid];
    }
    if (!tss)
        return 0;
    ts->current_pid = pid;

    afc = (packet[3] >> 4) & 3;
    if (afc == 0) /* reserved value */
        return 0;
    has_adaptation   = afc & 2;
    has_payload      = afc & 1;
    is_discontinuity = has_adaptation &&
                       packet[4] != 0 && /* with length > 0 */
                       (packet[5] & 0x80); /* and discontinuity indicated */

    /* continuity check (currently not used) */
    cc = (packet[3] & 0xf);
    expected_cc = has_payload ? (tss->last_cc + 1) & 0x0f : tss->last_cc;
    cc_ok = pid == 0x1FFF || // null packet PID
            is_discontinuity ||
            tss->last_cc < 0 ||
            expected_cc == cc;

    tss->last_cc = cc;
    if (!cc_ok) {
        av_log(ts->stream, AV_LOG_DEBUG,
               "Continuity check failed for pid %d expected %d got %d\n",
               pid, expected_cc, cc);
        if (tss->type == MPEGTS_PES) {
            PESContext *pc = tss->u.pes_filter.opaque;
            pc->flags |= AV_PKT_FLAG_CORRUPT;
        }
    }

    p = packet + 4;
    if (has_adaptation) {
        int64_t pcr_h;
        int pcr_l;
        if (parse_pcr(&pcr_h, &pcr_l, packet) == 0)
            tss->last_pcr = pcr_h * 300 + pcr_l;
        /* skip adaptation field */
        p += p[0] + 1;
    }
    /* if past the end of packet, ignore */
    p_end = packet + TS_PACKET_SIZE;
    if (p >= p_end || !has_payload)
        return 0;

    pos = avio_tell(ts->stream->pb);
    if (pos >= 0) {
        av_assert0(pos >= TS_PACKET_SIZE);
        ts->pos47_full = pos - TS_PACKET_SIZE;
    }

    if (tss->type == MPEGTS_SECTION) {
        if (is_start) {
            /* pointer field present */
            len = *p++;
            if (len > p_end - p)
                return 0;
            if (len && cc_ok) {
                /* write remaining section bytes */
                write_section_data(ts, tss,
                                   p, len, 0);
                /* check whether filter has been closed */
                if (!ts->pids[pid])
                    return 0;
            }
            p += len;
            if (p < p_end) {
                write_section_data(ts, tss,
                                   p, p_end - p, 1);
            }
        } else {
            if (cc_ok) {
                write_section_data(ts, tss,
                                   p, p_end - p, 0);
            }
        }

        // stop find_stream_info from waiting for more streams
        // when all programs have received a PMT
        if (ts->stream->ctx_flags & AVFMTCTX_NOHEADER && ts->scan_all_pmts <= 0) {
            int i;
            for (i = 0; i < ts->nb_prg; i++) {
                if (!ts->prg[i].pmt_found)
                    break;
            }
            if (i == ts->nb_prg && ts->nb_prg > 0) {
                int types = 0;
                for (i = 0; i < ts->stream->nb_streams; i++) {
                    AVStream *st = ts->stream->streams[i];
                    types |= 1<<st->codec->codec_type;
                }
                if ((types & (1<<AVMEDIA_TYPE_AUDIO) && types & (1<<AVMEDIA_TYPE_VIDEO)) || pos > 100000) {
                    av_log(ts->stream, AV_LOG_DEBUG, "All programs have pmt, headers found\n");
                    ts->stream->ctx_flags &= ~AVFMTCTX_NOHEADER;
                }
            }
        }

    } else {
        int ret;
        // Note: The position here points actually behind the current packet.
        if (tss->type == MPEGTS_PES) {
            if ((ret = tss->u.pes_filter.pes_cb(tss, p, p_end - p, is_start,
                                                pos - ts->raw_packet_size)) < 0)
                return ret;
        }
    }

    return 0;
}

static void reanalyze(MpegTSContext *ts) {
    AVIOContext *pb = ts->stream->pb;
    int64_t pos = avio_tell(pb);
    if (pos < 0)
        return;
    pos -= ts->pos47_full;
    if (pos == TS_PACKET_SIZE) {
        ts->size_stat[0] ++;
    } else if (pos == TS_DVHS_PACKET_SIZE) {
        ts->size_stat[1] ++;
    } else if (pos == TS_FEC_PACKET_SIZE) {
        ts->size_stat[2] ++;
    }

    ts->size_stat_count ++;
    if (ts->size_stat_count > SIZE_STAT_THRESHOLD) {
        int newsize = 0;
        if (ts->size_stat[0] > SIZE_STAT_THRESHOLD) {
            newsize = TS_PACKET_SIZE;
        } else if (ts->size_stat[1] > SIZE_STAT_THRESHOLD) {
            newsize = TS_DVHS_PACKET_SIZE;
        } else if (ts->size_stat[2] > SIZE_STAT_THRESHOLD) {
            newsize = TS_FEC_PACKET_SIZE;
        }
        if (newsize && newsize != ts->raw_packet_size) {
            av_log(ts->stream, AV_LOG_WARNING, "changing packet size to %d\n", newsize);
            ts->raw_packet_size = newsize;
        }
        ts->size_stat_count = 0;
        memset(ts->size_stat, 0, sizeof(ts->size_stat));
    }
}

/* XXX: try to find a better synchro over several packets (use
 * get_packet_size() ?) */
static int mpegts_resync(AVFormatContext *s)
{
    MpegTSContext *ts = s->priv_data;
    AVIOContext *pb = s->pb;
    int c, i;

    for (i = 0; i < ts->resync_size; i++) {
        c = avio_r8(pb);
        if (avio_feof(pb))
            return AVERROR_EOF;
        if (c == 0x47) {
            avio_seek(pb, -1, SEEK_CUR);
            reanalyze(s->priv_data);
            return 0;
        }
    }
    av_log(s, AV_LOG_ERROR,
           "max resync size reached, could not find sync byte\n");
    /* no sync found */
    return AVERROR_INVALIDDATA;
}

/* return AVERROR_something if error or EOF. Return 0 if OK. */
static int read_packet(AVFormatContext *s, uint8_t *buf, int raw_packet_size,
                       const uint8_t **data)
{
    AVIOContext *pb = s->pb;
    int len;

    for (;;) {
        len = ffio_read_indirect(pb, buf, TS_PACKET_SIZE, data);
        if (len != TS_PACKET_SIZE)
            return len < 0 ? len : AVERROR_EOF;
        /* check packet sync byte */
        if ((*data)[0] != 0x47) {
            /* find a new packet start */
            uint64_t pos = avio_tell(pb);
            avio_seek(pb, -FFMIN(raw_packet_size, pos), SEEK_CUR);

            if (mpegts_resync(s) < 0)
                return AVERROR(EAGAIN);
            else
                continue;
        } else {
            break;
        }
    }
    return 0;
}

static void finished_reading_packet(AVFormatContext *s, int raw_packet_size)
{
    AVIOContext *pb = s->pb;
    int skip = raw_packet_size - TS_PACKET_SIZE;
    if (skip > 0)
        avio_skip(pb, skip);
}

static int handle_packets(MpegTSContext *ts, int64_t nb_packets)
{
    AVFormatContext *s = ts->stream;
    uint8_t packet[TS_PACKET_SIZE + FF_INPUT_BUFFER_PADDING_SIZE];
    const uint8_t *data;
    int64_t packet_num;
    int ret = 0;

    if (avio_tell(s->pb) != ts->last_pos) {
        int i;
        av_log(ts->stream, AV_LOG_TRACE, "Skipping after seek\n");
        /* seek detected, flush pes buffer */
        for (i = 0; i < NB_PID_MAX; i++) {
            if (ts->pids[i]) {
                if (ts->pids[i]->type == MPEGTS_PES) {
                    PESContext *pes = ts->pids[i]->u.pes_filter.opaque;
                    av_buffer_unref(&pes->buffer);
                    pes->data_index = 0;
                    pes->state = MPEGTS_SKIP; /* skip until pes header */
                }
                ts->pids[i]->last_cc = -1;
                ts->pids[i]->last_pcr = -1;
            }
        }
    }

    ts->stop_parse = 0;
    packet_num = 0;
    memset(packet + TS_PACKET_SIZE, 0, FF_INPUT_BUFFER_PADDING_SIZE);
    for (;;) {
        packet_num++;
        if (nb_packets != 0 && packet_num >= nb_packets ||
            ts->stop_parse > 1) {
            ret = AVERROR(EAGAIN);
            break;
        }
        if (ts->stop_parse > 0)
            break;

        ret = read_packet(s, packet, ts->raw_packet_size, &data);
        if (ret != 0)
            break;
        ret = handle_packet(ts, data);
        finished_reading_packet(s, ts->raw_packet_size);
        if (ret != 0)
            break;
    }
    ts->last_pos = avio_tell(s->pb);
    return ret;
}

static int mpegts_probe(AVProbeData *p)
{
    const int size = p->buf_size;
    int maxscore = 0;
    int sumscore = 0;
    int i;
    int check_count = size / TS_FEC_PACKET_SIZE;
#define CHECK_COUNT 10
#define CHECK_BLOCK 100

    if (check_count < CHECK_COUNT)
        return AVERROR_INVALIDDATA;

<<<<<<< HEAD
    for (i = 0; i<check_count; i+=CHECK_BLOCK) {
        int left = FFMIN(check_count - i, CHECK_BLOCK);
        int score      = analyze(p->buf + TS_PACKET_SIZE     *i, TS_PACKET_SIZE     *left, TS_PACKET_SIZE     , NULL, 1);
        int dvhs_score = analyze(p->buf + TS_DVHS_PACKET_SIZE*i, TS_DVHS_PACKET_SIZE*left, TS_DVHS_PACKET_SIZE, NULL, 1);
        int fec_score  = analyze(p->buf + TS_FEC_PACKET_SIZE *i, TS_FEC_PACKET_SIZE *left, TS_FEC_PACKET_SIZE , NULL, 1);
        score = FFMAX3(score, dvhs_score, fec_score);
        sumscore += score;
        maxscore = FFMAX(maxscore, score);
    }

    sumscore = sumscore * CHECK_COUNT / check_count;
    maxscore = maxscore * CHECK_COUNT / CHECK_BLOCK;
=======
    score = analyze(p->buf, TS_PACKET_SIZE * check_count,
                    TS_PACKET_SIZE, NULL, 1) * CHECK_COUNT / check_count;
    dvhs_score = analyze(p->buf, TS_DVHS_PACKET_SIZE * check_count,
                         TS_DVHS_PACKET_SIZE, NULL, 1) * CHECK_COUNT / check_count;
    fec_score = analyze(p->buf, TS_FEC_PACKET_SIZE * check_count,
                        TS_FEC_PACKET_SIZE, NULL, 1) * CHECK_COUNT / check_count;
    av_log(NULL, AV_LOG_TRACE, "score: %d, dvhs_score: %d, fec_score: %d \n",
            score, dvhs_score, fec_score);
>>>>>>> 1a3eb042

    av_dlog(0, "TS score: %d %d\n", sumscore, maxscore);

    if      (sumscore > 6) return AVPROBE_SCORE_MAX   + sumscore - CHECK_COUNT;
    else if (maxscore > 6) return AVPROBE_SCORE_MAX/2 + sumscore - CHECK_COUNT;
    else
        return AVERROR_INVALIDDATA;
}

/* return the 90kHz PCR and the extension for the 27MHz PCR. return
 * (-1) if not available */
static int parse_pcr(int64_t *ppcr_high, int *ppcr_low, const uint8_t *packet)
{
    int afc, len, flags;
    const uint8_t *p;
    unsigned int v;

    afc = (packet[3] >> 4) & 3;
    if (afc <= 1)
        return AVERROR_INVALIDDATA;
    p   = packet + 4;
    len = p[0];
    p++;
    if (len == 0)
        return AVERROR_INVALIDDATA;
    flags = *p++;
    len--;
    if (!(flags & 0x10))
        return AVERROR_INVALIDDATA;
    if (len < 6)
        return AVERROR_INVALIDDATA;
    v          = AV_RB32(p);
    *ppcr_high = ((int64_t) v << 1) | (p[4] >> 7);
    *ppcr_low  = ((p[4] & 1) << 8) | p[5];
    return 0;
}

static void seek_back(AVFormatContext *s, AVIOContext *pb, int64_t pos) {

    /* NOTE: We attempt to seek on non-seekable files as well, as the
     * probe buffer usually is big enough. Only warn if the seek failed
     * on files where the seek should work. */
    if (avio_seek(pb, pos, SEEK_SET) < 0)
        av_log(s, pb->seekable ? AV_LOG_ERROR : AV_LOG_INFO, "Unable to seek back to the start\n");
}

static int mpegts_read_header(AVFormatContext *s)
{
    MpegTSContext *ts = s->priv_data;
    AVIOContext *pb   = s->pb;
    uint8_t buf[8 * 1024] = {0};
    int len;
    int64_t pos, probesize = s->probesize ? s->probesize : s->probesize2;

    if (ffio_ensure_seekback(pb, probesize) < 0)
        av_log(s, AV_LOG_WARNING, "Failed to allocate buffers for seekback\n");

    /* read the first 8192 bytes to get packet size */
    pos = avio_tell(pb);
    len = avio_read(pb, buf, sizeof(buf));
    ts->raw_packet_size = get_packet_size(buf, len);
    if (ts->raw_packet_size <= 0) {
        av_log(s, AV_LOG_WARNING, "Could not detect TS packet size, defaulting to non-FEC/DVHS\n");
        ts->raw_packet_size = TS_PACKET_SIZE;
    }
    ts->stream     = s;
    ts->auto_guess = 0;

    if (s->iformat == &ff_mpegts_demuxer) {
        /* normal demux */

        /* first do a scan to get all the services */
        seek_back(s, pb, pos);

        mpegts_open_section_filter(ts, SDT_PID, sdt_cb, ts, 1);

        mpegts_open_section_filter(ts, PAT_PID, pat_cb, ts, 1);

        handle_packets(ts, probesize / ts->raw_packet_size);
        /* if could not find service, enable auto_guess */

        ts->auto_guess = 1;

        av_log(ts->stream, AV_LOG_TRACE, "tuning done\n");

        s->ctx_flags |= AVFMTCTX_NOHEADER;
    } else {
        AVStream *st;
        int pcr_pid, pid, nb_packets, nb_pcrs, ret, pcr_l;
        int64_t pcrs[2], pcr_h;
        int packet_count[2];
        uint8_t packet[TS_PACKET_SIZE];
        const uint8_t *data;

        /* only read packets */

        st = avformat_new_stream(s, NULL);
        if (!st)
            return AVERROR(ENOMEM);
        avpriv_set_pts_info(st, 60, 1, 27000000);
        st->codec->codec_type = AVMEDIA_TYPE_DATA;
        st->codec->codec_id   = AV_CODEC_ID_MPEG2TS;

        /* we iterate until we find two PCRs to estimate the bitrate */
        pcr_pid    = -1;
        nb_pcrs    = 0;
        nb_packets = 0;
        for (;;) {
            ret = read_packet(s, packet, ts->raw_packet_size, &data);
            if (ret < 0)
                return ret;
            pid = AV_RB16(data + 1) & 0x1fff;
            if ((pcr_pid == -1 || pcr_pid == pid) &&
                parse_pcr(&pcr_h, &pcr_l, data) == 0) {
                finished_reading_packet(s, ts->raw_packet_size);
                pcr_pid = pid;
                packet_count[nb_pcrs] = nb_packets;
                pcrs[nb_pcrs] = pcr_h * 300 + pcr_l;
                nb_pcrs++;
                if (nb_pcrs >= 2)
                    break;
            } else {
                finished_reading_packet(s, ts->raw_packet_size);
            }
            nb_packets++;
        }

        /* NOTE1: the bitrate is computed without the FEC */
        /* NOTE2: it is only the bitrate of the start of the stream */
        ts->pcr_incr = (pcrs[1] - pcrs[0]) / (packet_count[1] - packet_count[0]);
        ts->cur_pcr  = pcrs[0] - ts->pcr_incr * packet_count[0];
        s->bit_rate  = TS_PACKET_SIZE * 8 * 27e6 / ts->pcr_incr;
        st->codec->bit_rate = s->bit_rate;
        st->start_time      = ts->cur_pcr;
        av_log(ts->stream, AV_LOG_TRACE, "start=%0.3f pcr=%0.3f incr=%d\n",
                st->start_time / 1000000.0, pcrs[0] / 27e6, ts->pcr_incr);
    }

    seek_back(s, pb, pos);
    return 0;
}

#define MAX_PACKET_READAHEAD ((128 * 1024) / 188)

static int mpegts_raw_read_packet(AVFormatContext *s, AVPacket *pkt)
{
    MpegTSContext *ts = s->priv_data;
    int ret, i;
    int64_t pcr_h, next_pcr_h, pos;
    int pcr_l, next_pcr_l;
    uint8_t pcr_buf[12];
    const uint8_t *data;

    if (av_new_packet(pkt, TS_PACKET_SIZE) < 0)
        return AVERROR(ENOMEM);
    ret = read_packet(s, pkt->data, ts->raw_packet_size, &data);
    pkt->pos = avio_tell(s->pb);
    if (ret < 0) {
        av_free_packet(pkt);
        return ret;
    }
    if (data != pkt->data)
        memcpy(pkt->data, data, ts->raw_packet_size);
    finished_reading_packet(s, ts->raw_packet_size);
    if (ts->mpeg2ts_compute_pcr) {
        /* compute exact PCR for each packet */
        if (parse_pcr(&pcr_h, &pcr_l, pkt->data) == 0) {
            /* we read the next PCR (XXX: optimize it by using a bigger buffer */
            pos = avio_tell(s->pb);
            for (i = 0; i < MAX_PACKET_READAHEAD; i++) {
                avio_seek(s->pb, pos + i * ts->raw_packet_size, SEEK_SET);
                avio_read(s->pb, pcr_buf, 12);
                if (parse_pcr(&next_pcr_h, &next_pcr_l, pcr_buf) == 0) {
                    /* XXX: not precise enough */
                    ts->pcr_incr =
                        ((next_pcr_h - pcr_h) * 300 + (next_pcr_l - pcr_l)) /
                        (i + 1);
                    break;
                }
            }
            avio_seek(s->pb, pos, SEEK_SET);
            /* no next PCR found: we use previous increment */
            ts->cur_pcr = pcr_h * 300 + pcr_l;
        }
        pkt->pts      = ts->cur_pcr;
        pkt->duration = ts->pcr_incr;
        ts->cur_pcr  += ts->pcr_incr;
    }
    pkt->stream_index = 0;
    return 0;
}

static int mpegts_read_packet(AVFormatContext *s, AVPacket *pkt)
{
    MpegTSContext *ts = s->priv_data;
    int ret, i;

    pkt->size = -1;
    ts->pkt = pkt;
    ret = handle_packets(ts, 0);
    if (ret < 0) {
        av_free_packet(ts->pkt);
        /* flush pes data left */
        for (i = 0; i < NB_PID_MAX; i++)
            if (ts->pids[i] && ts->pids[i]->type == MPEGTS_PES) {
                PESContext *pes = ts->pids[i]->u.pes_filter.opaque;
                if (pes->state == MPEGTS_PAYLOAD && pes->data_index > 0) {
                    new_pes_packet(pes, pkt);
                    pes->state = MPEGTS_SKIP;
                    ret = 0;
                    break;
                }
            }
    }

    if (!ret && pkt->size < 0)
        ret = AVERROR(EINTR);
    return ret;
}

static void mpegts_free(MpegTSContext *ts)
{
    int i;

    clear_programs(ts);

    for (i = 0; i < NB_PID_MAX; i++)
        if (ts->pids[i])
            mpegts_close_filter(ts, ts->pids[i]);
}

static int mpegts_read_close(AVFormatContext *s)
{
    MpegTSContext *ts = s->priv_data;
    mpegts_free(ts);
    return 0;
}

static av_unused int64_t mpegts_get_pcr(AVFormatContext *s, int stream_index,
                              int64_t *ppos, int64_t pos_limit)
{
    MpegTSContext *ts = s->priv_data;
    int64_t pos, timestamp;
    uint8_t buf[TS_PACKET_SIZE];
    int pcr_l, pcr_pid =
        ((PESContext *)s->streams[stream_index]->priv_data)->pcr_pid;
    int pos47 = ts->pos47_full % ts->raw_packet_size;
    pos =
        ((*ppos + ts->raw_packet_size - 1 - pos47) / ts->raw_packet_size) *
        ts->raw_packet_size + pos47;
    while(pos < pos_limit) {
        if (avio_seek(s->pb, pos, SEEK_SET) < 0)
            return AV_NOPTS_VALUE;
        if (avio_read(s->pb, buf, TS_PACKET_SIZE) != TS_PACKET_SIZE)
            return AV_NOPTS_VALUE;
        if (buf[0] != 0x47) {
            avio_seek(s->pb, -TS_PACKET_SIZE, SEEK_CUR);
            if (mpegts_resync(s) < 0)
                return AV_NOPTS_VALUE;
            pos = avio_tell(s->pb);
            continue;
        }
        if ((pcr_pid < 0 || (AV_RB16(buf + 1) & 0x1fff) == pcr_pid) &&
            parse_pcr(&timestamp, &pcr_l, buf) == 0) {
            *ppos = pos;
            return timestamp;
        }
        pos += ts->raw_packet_size;
    }

    return AV_NOPTS_VALUE;
}

static int64_t mpegts_get_dts(AVFormatContext *s, int stream_index,
                              int64_t *ppos, int64_t pos_limit)
{
    MpegTSContext *ts = s->priv_data;
    int64_t pos;
    int pos47 = ts->pos47_full % ts->raw_packet_size;
    pos = ((*ppos  + ts->raw_packet_size - 1 - pos47) / ts->raw_packet_size) * ts->raw_packet_size + pos47;
    ff_read_frame_flush(s);
    if (avio_seek(s->pb, pos, SEEK_SET) < 0)
        return AV_NOPTS_VALUE;
    while(pos < pos_limit) {
        int ret;
        AVPacket pkt;
        av_init_packet(&pkt);
        ret = av_read_frame(s, &pkt);
        if (ret < 0)
            return AV_NOPTS_VALUE;
        av_free_packet(&pkt);
        if (pkt.dts != AV_NOPTS_VALUE && pkt.pos >= 0) {
            ff_reduce_index(s, pkt.stream_index);
            av_add_index_entry(s->streams[pkt.stream_index], pkt.pos, pkt.dts, 0, 0, AVINDEX_KEYFRAME /* FIXME keyframe? */);
            if (pkt.stream_index == stream_index && pkt.pos >= *ppos) {
                *ppos = pkt.pos;
                return pkt.dts;
            }
        }
        pos = pkt.pos;
    }

    return AV_NOPTS_VALUE;
}

/**************************************************************/
/* parsing functions - called from other demuxers such as RTP */

MpegTSContext *avpriv_mpegts_parse_open(AVFormatContext *s)
{
    MpegTSContext *ts;

    ts = av_mallocz(sizeof(MpegTSContext));
    if (!ts)
        return NULL;
    /* no stream case, currently used by RTP */
    ts->raw_packet_size = TS_PACKET_SIZE;
    ts->stream = s;
    ts->auto_guess = 1;
    mpegts_open_section_filter(ts, SDT_PID, sdt_cb, ts, 1);
    mpegts_open_section_filter(ts, PAT_PID, pat_cb, ts, 1);

    return ts;
}

/* return the consumed length if a packet was output, or -1 if no
 * packet is output */
int avpriv_mpegts_parse_packet(MpegTSContext *ts, AVPacket *pkt,
                               const uint8_t *buf, int len)
{
    int len1;

    len1 = len;
    ts->pkt = pkt;
    for (;;) {
        ts->stop_parse = 0;
        if (len < TS_PACKET_SIZE)
            return AVERROR_INVALIDDATA;
        if (buf[0] != 0x47) {
            buf++;
            len--;
        } else {
            handle_packet(ts, buf);
            buf += TS_PACKET_SIZE;
            len -= TS_PACKET_SIZE;
            if (ts->stop_parse == 1)
                break;
        }
    }
    return len1 - len;
}

void avpriv_mpegts_parse_close(MpegTSContext *ts)
{
    mpegts_free(ts);
    av_free(ts);
}

AVInputFormat ff_mpegts_demuxer = {
    .name           = "mpegts",
    .long_name      = NULL_IF_CONFIG_SMALL("MPEG-TS (MPEG-2 Transport Stream)"),
    .priv_data_size = sizeof(MpegTSContext),
    .read_probe     = mpegts_probe,
    .read_header    = mpegts_read_header,
    .read_packet    = mpegts_read_packet,
    .read_close     = mpegts_read_close,
    .read_timestamp = mpegts_get_dts,
    .flags          = AVFMT_SHOW_IDS | AVFMT_TS_DISCONT,
    .priv_class     = &mpegts_class,
};

AVInputFormat ff_mpegtsraw_demuxer = {
    .name           = "mpegtsraw",
    .long_name      = NULL_IF_CONFIG_SMALL("raw MPEG-TS (MPEG-2 Transport Stream)"),
    .priv_data_size = sizeof(MpegTSContext),
    .read_header    = mpegts_read_header,
    .read_packet    = mpegts_raw_read_packet,
    .read_close     = mpegts_read_close,
    .read_timestamp = mpegts_get_dts,
    .flags          = AVFMT_SHOW_IDS | AVFMT_TS_DISCONT,
    .priv_class     = &mpegtsraw_class,
};<|MERGE_RESOLUTION|>--- conflicted
+++ resolved
@@ -1014,13 +1014,8 @@
                         code != 0x1ff && code != 0x1f2 && /* program_stream_directory, DSMCC_stream */
                         code != 0x1f8) {                  /* ITU-T Rec. H.222.1 type E stream */
                         pes->state = MPEGTS_PESHEADER;
-<<<<<<< HEAD
                         if (pes->st->codec->codec_id == AV_CODEC_ID_NONE && !pes->st->request_probe) {
-                            av_dlog(pes->stream,
-=======
-                        if (pes->st->codec->codec_id == AV_CODEC_ID_NONE) {
                             av_log(pes->stream, AV_LOG_TRACE,
->>>>>>> 1a3eb042
                                     "pid=%x stream_type=%x probing\n",
                                     pes->pid,
                                     pes->stream_type);
@@ -1812,13 +1807,8 @@
     if (parse_section_header(h, &p, p_end) < 0)
         return;
 
-<<<<<<< HEAD
-    av_dlog(ts->stream, "sid=0x%x sec_num=%d/%d version=%d\n",
+    av_log(ts->stream, AV_LOG_TRACE, "sid=0x%x sec_num=%d/%d version=%d\n",
             h->id, h->sec_num, h->last_sec_num, h->version);
-=======
-    av_log(ts->stream, AV_LOG_TRACE, "sid=0x%x sec_num=%d/%d\n",
-            h->id, h->sec_num, h->last_sec_num);
->>>>>>> 1a3eb042
 
     if (h->tid != PMT_TID)
         return;
@@ -1994,14 +1984,10 @@
             break;
         pmt_pid &= 0x1fff;
 
-<<<<<<< HEAD
         if (pmt_pid == ts->current_pid)
             break;
 
-        av_dlog(ts->stream, "sid=0x%x pid=0x%x\n", sid, pmt_pid);
-=======
         av_log(ts->stream, AV_LOG_TRACE, "sid=0x%x pid=0x%x\n", sid, pmt_pid);
->>>>>>> 1a3eb042
 
         if (sid == 0x0000) {
             /* NIT info */
@@ -2408,7 +2394,6 @@
     if (check_count < CHECK_COUNT)
         return AVERROR_INVALIDDATA;
 
-<<<<<<< HEAD
     for (i = 0; i<check_count; i+=CHECK_BLOCK) {
         int left = FFMIN(check_count - i, CHECK_BLOCK);
         int score      = analyze(p->buf + TS_PACKET_SIZE     *i, TS_PACKET_SIZE     *left, TS_PACKET_SIZE     , NULL, 1);
@@ -2421,16 +2406,6 @@
 
     sumscore = sumscore * CHECK_COUNT / check_count;
     maxscore = maxscore * CHECK_COUNT / CHECK_BLOCK;
-=======
-    score = analyze(p->buf, TS_PACKET_SIZE * check_count,
-                    TS_PACKET_SIZE, NULL, 1) * CHECK_COUNT / check_count;
-    dvhs_score = analyze(p->buf, TS_DVHS_PACKET_SIZE * check_count,
-                         TS_DVHS_PACKET_SIZE, NULL, 1) * CHECK_COUNT / check_count;
-    fec_score = analyze(p->buf, TS_FEC_PACKET_SIZE * check_count,
-                        TS_FEC_PACKET_SIZE, NULL, 1) * CHECK_COUNT / check_count;
-    av_log(NULL, AV_LOG_TRACE, "score: %d, dvhs_score: %d, fec_score: %d \n",
-            score, dvhs_score, fec_score);
->>>>>>> 1a3eb042
 
     av_dlog(0, "TS score: %d %d\n", sumscore, maxscore);
 
