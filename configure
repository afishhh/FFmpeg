#!/bin/sh
#
# FFmpeg configure script
#
# Copyright (c) 2000-2002 Fabrice Bellard
# Copyright (c) 2005-2008 Diego Biurrun
# Copyright (c) 2005-2008 Mans Rullgard
#

# Prevent locale nonsense from breaking basic text processing.
LC_ALL=C
export LC_ALL

# make sure we are running under a compatible shell
# try to make this part work with most shells

try_exec(){
    echo "Trying shell $1"
    type "$1" > /dev/null 2>&1 && exec "$@"
}

unset foo
(: ${foo%%bar}) 2> /dev/null
E1="$?"

(: ${foo?}) 2> /dev/null
E2="$?"

if test "$E1" != 0 || test "$E2" = 0; then
    echo "Broken shell detected.  Trying alternatives."
    export FF_CONF_EXEC
    if test "0$FF_CONF_EXEC" -lt 1; then
        FF_CONF_EXEC=1
        try_exec bash "$0" "$@"
    fi
    if test "0$FF_CONF_EXEC" -lt 2; then
        FF_CONF_EXEC=2
        try_exec ksh "$0" "$@"
    fi
    if test "0$FF_CONF_EXEC" -lt 3; then
        FF_CONF_EXEC=3
        try_exec /usr/xpg4/bin/sh "$0" "$@"
    fi
    echo "No compatible shell script interpreter found."
    echo "This configure script requires a POSIX-compatible shell"
    echo "such as bash or ksh."
    echo "THIS IS NOT A BUG IN FFMPEG, DO NOT REPORT IT AS SUCH."
    echo "Instead, install a working POSIX-compatible shell."
    echo "Disabling this configure test will create a broken FFmpeg."
    if test "$BASH_VERSION" = '2.04.0(1)-release'; then
        echo "This bash version ($BASH_VERSION) is broken on your platform."
        echo "Upgrade to a later version if available."
    fi
    exit 1
fi

show_help(){
cat <<EOF
Usage: configure [options]
Options: [defaults in brackets after descriptions]

Help options:
  --help                   print this message
  --list-decoders          show all available decoders
  --list-encoders          show all available encoders
  --list-hwaccels          show all available hardware accelerators
  --list-demuxers          show all available demuxers
  --list-muxers            show all available muxers
  --list-parsers           show all available parsers
  --list-protocols         show all available protocols
  --list-bsfs              show all available bitstream filters
  --list-indevs            show all available input devices
  --list-outdevs           show all available output devices
  --list-filters           show all available filters

Standard options:
  --logfile=FILE           log tests and output to FILE [config.log]
  --disable-logging        do not log configure debug information
  --prefix=PREFIX          install in PREFIX [$prefix]
  --bindir=DIR             install binaries in DIR [PREFIX/bin]
  --datadir=DIR            install data files in DIR [PREFIX/share/ffmpeg]
  --libdir=DIR             install libs in DIR [PREFIX/lib]
  --shlibdir=DIR           install shared libs in DIR [PREFIX/lib]
  --incdir=DIR             install includes in DIR [PREFIX/include]
  --mandir=DIR             install man page in DIR [PREFIX/share/man]

Licensing options:
  --enable-gpl             allow use of GPL code, the resulting libs
                           and binaries will be under GPL [no]
  --enable-version3        upgrade (L)GPL to version 3 [no]
  --enable-nonfree         allow use of nonfree code, the resulting libs
                           and binaries will be unredistributable [no]

Configuration options:
  --disable-static         do not build static libraries [no]
  --enable-shared          build shared libraries [no]
  --enable-small           optimize for size instead of speed
  --enable-runtime-cpudetect detect cpu capabilities at runtime (bigger binary)
  --enable-gray            enable full grayscale support (slower color)
  --disable-swscale-alpha  disable alpha channel support in swscale

Component options:
  --disable-doc            do not build documentation
  --disable-ffmpeg         disable ffmpeg build
  --disable-ffplay         disable ffplay build
  --disable-ffprobe        disable ffprobe build
  --disable-ffserver       disable ffserver build
  --disable-avdevice       disable libavdevice build
  --disable-avcodec        disable libavcodec build
  --disable-avformat       disable libavformat build
  --disable-swresample     disable libswresample build
  --disable-swscale        disable libswscale build
  --disable-postproc       disable libpostproc build
  --disable-avfilter       disable libavfilter build
  --enable-avresample      enable libavresample build [no]
  --disable-pthreads       disable pthreads [auto]
  --disable-w32threads     disable Win32 threads [auto]
  --disable-os2threads     disable OS/2 threads [auto]
  --enable-x11grab         enable X11 grabbing [no]
  --disable-network        disable network support [no]
  --disable-dct            disable DCT code
  --disable-dwt            disable DWT code
  --disable-lsp            disable LSP code
  --disable-mdct           disable MDCT code
  --disable-rdft           disable RDFT code
  --disable-fft            disable FFT code
  --enable-dxva2           enable DXVA2 code
  --enable-vaapi           enable VAAPI code [autodetect]
  --enable-vda             enable VDA code   [autodetect]
  --enable-vdpau           enable VDPAU code [autodetect]

Individual component options:
  --disable-everything     disable all components listed below
  --disable-encoder=NAME   disable encoder NAME
  --enable-encoder=NAME    enable encoder NAME
  --disable-encoders       disable all encoders
  --disable-decoder=NAME   disable decoder NAME
  --enable-decoder=NAME    enable decoder NAME
  --disable-decoders       disable all decoders
  --disable-hwaccel=NAME   disable hwaccel NAME
  --enable-hwaccel=NAME    enable hwaccel NAME
  --disable-hwaccels       disable all hwaccels
  --disable-muxer=NAME     disable muxer NAME
  --enable-muxer=NAME      enable muxer NAME
  --disable-muxers         disable all muxers
  --disable-demuxer=NAME   disable demuxer NAME
  --enable-demuxer=NAME    enable demuxer NAME
  --disable-demuxers       disable all demuxers
  --enable-parser=NAME     enable parser NAME
  --disable-parser=NAME    disable parser NAME
  --disable-parsers        disable all parsers
  --enable-bsf=NAME        enable bitstream filter NAME
  --disable-bsf=NAME       disable bitstream filter NAME
  --disable-bsfs           disable all bitstream filters
  --enable-protocol=NAME   enable protocol NAME
  --disable-protocol=NAME  disable protocol NAME
  --disable-protocols      disable all protocols
  --enable-indev=NAME      enable input device NAME
  --disable-indev=NAME     disable input device NAME
  --disable-indevs         disable input devices
  --enable-outdev=NAME     enable output device NAME
  --disable-outdev=NAME    disable output device NAME
  --disable-outdevs        disable output devices
  --disable-devices        disable all devices
  --enable-filter=NAME     enable filter NAME
  --disable-filter=NAME    disable filter NAME
  --disable-filters        disable all filters

External library support:
  --enable-avisynth        enable reading of AVISynth script files [no]
  --enable-bzlib           enable bzlib [autodetect]
  --enable-fontconfig      enable fontconfig
  --enable-frei0r          enable frei0r video filtering
  --enable-gnutls          enable gnutls [no]
  --enable-libaacplus      enable AAC+ encoding via libaacplus [no]
  --enable-libass          enable libass subtitles rendering [no]
  --enable-libbluray       enable BluRay reading using libbluray [no]
  --enable-libcaca         enable textual display using libcaca
  --enable-libcelt         enable CELT decoding via libcelt [no]
  --enable-libcdio         enable audio CD grabbing with libcdio
  --enable-libdc1394       enable IIDC-1394 grabbing using libdc1394
                           and libraw1394 [no]
  --enable-libfaac         enable AAC encoding via libfaac [no]
  --enable-libfdk-aac      enable AAC encoding via libfdk-aac [no]
  --enable-libflite        enable flite (voice synthesis) support via libflite [no]
  --enable-libfreetype     enable libfreetype [no]
  --enable-libgsm          enable GSM de/encoding via libgsm [no]
  --enable-libiec61883     enable iec61883 via libiec61883 [no]
  --enable-libilbc         enable iLBC de/encoding via libilbc [no]
  --enable-libmodplug      enable ModPlug via libmodplug [no]
  --enable-libmp3lame      enable MP3 encoding via libmp3lame [no]
  --enable-libnut          enable NUT (de)muxing via libnut,
                           native (de)muxer exists [no]
  --enable-libopencore-amrnb enable AMR-NB de/encoding via libopencore-amrnb [no]
  --enable-libopencore-amrwb enable AMR-WB decoding via libopencore-amrwb [no]
  --enable-libopencv       enable video filtering via libopencv [no]
  --enable-libopenjpeg     enable JPEG 2000 de/encoding via OpenJPEG [no]
  --enable-libopus         enable Opus decoding via libopus [no]
  --enable-libpulse        enable Pulseaudio input via libpulse [no]
  --enable-librtmp         enable RTMP[E] support via librtmp [no]
  --enable-libschroedinger enable Dirac de/encoding via libschroedinger [no]
  --enable-libspeex        enable Speex de/encoding via libspeex [no]
  --enable-libstagefright-h264  enable H.264 decoding via libstagefright [no]
  --enable-libtheora       enable Theora encoding via libtheora [no]
  --enable-libtwolame      enable MP2 encoding via libtwolame [no]
  --enable-libutvideo      enable Ut Video encoding and decoding via libutvideo [no]
  --enable-libv4l2         enable libv4l2/v4l-utils [no]
  --enable-libvo-aacenc    enable AAC encoding via libvo-aacenc [no]
  --enable-libvo-amrwbenc  enable AMR-WB encoding via libvo-amrwbenc [no]
  --enable-libvorbis       enable Vorbis en/decoding via libvorbis,
                           native implementation exists [no]
  --enable-libvpx          enable VP8 de/encoding via libvpx [no]
  --enable-libx264         enable H.264 encoding via x264 [no]
  --enable-libxavs         enable AVS encoding via xavs [no]
  --enable-libxvid         enable Xvid encoding via xvidcore,
                           native MPEG-4/Xvid encoder exists [no]
  --enable-openal          enable OpenAL 1.1 capture support [no]
  --enable-openssl         enable openssl [no]
  --enable-zlib            enable zlib [autodetect]

Advanced options (experts only):
  --cross-prefix=PREFIX    use PREFIX for compilation tools [$cross_prefix]
  --enable-cross-compile   assume a cross-compiler is used
  --sysroot=PATH           root of cross-build tree
  --sysinclude=PATH        location of cross-build system headers
  --target-os=OS           compiler targets OS [$target_os]
  --target-exec=CMD        command to run executables on target
  --target-path=DIR        path to view of build directory on target
  --nm=NM                  use nm tool NM [$nm_default]
  --ar=AR                  use archive tool AR [$ar_default]
  --as=AS                  use assembler AS [$as_default]
  --yasmexe=EXE            use yasm-compatible assembler EXE [$yasmexe_default]
  --cc=CC                  use C compiler CC [$cc_default]
  --cxx=CXX                use C compiler CXX [$cxx_default]
  --dep-cc=DEPCC           use dependency generator DEPCC [$cc_default]
  --ld=LD                  use linker LD [$ld_default]
  --host-cc=HOSTCC         use host C compiler HOSTCC
  --host-cflags=HCFLAGS    use HCFLAGS when compiling for host
  --host-ldflags=HLDFLAGS  use HLDFLAGS when linking for host
  --host-libs=HLIBS        use libs HLIBS when linking for host
  --host-os=OS             compiler host OS [$target_os]
  --extra-cflags=ECFLAGS   add ECFLAGS to CFLAGS [$CFLAGS]
  --extra-cxxflags=ECFLAGS add ECFLAGS to CXXFLAGS [$CXXFLAGS]
  --extra-ldflags=ELDFLAGS add ELDFLAGS to LDFLAGS [$LDFLAGS]
  --extra-libs=ELIBS       add ELIBS [$ELIBS]
  --extra-version=STRING   version string suffix []
  --optflags=OPTFLAGS      override optimization-related compiler flags
  --build-suffix=SUFFIX    library name suffix []
  --malloc-prefix=PREFIX   prefix malloc and related names with PREFIX
  --progs-suffix=SUFFIX    program name suffix []
  --arch=ARCH              select architecture [$arch]
  --cpu=CPU                select the minimum required CPU (affects
                           instruction selection, may crash on older CPUs)
  --enable-pic             build position-independent code
  --enable-sram            allow use of on-chip SRAM
  --enable-thumb           compile for Thumb instruction set
  --disable-symver         disable symbol versioning
  --disable-fastdiv        disable table-based division
  --enable-hardcoded-tables use hardcoded tables instead of runtime generation
  --disable-safe-bitstream-reader
                           disable buffer boundary checking in bitreaders
                           (faster, but may crash)
  --enable-memalign-hack   emulate memalign, interferes with memory debuggers

Optimization options (experts only):
  --disable-asm            disable all assembler optimizations
  --disable-altivec        disable AltiVec optimizations
  --disable-amd3dnow       disable 3DNow! optimizations
  --disable-amd3dnowext    disable 3DNow! extended optimizations
  --disable-mmx            disable MMX optimizations
  --disable-mmxext         disable MMXEXT optimizations
  --disable-sse            disable SSE optimizations
  --disable-ssse3          disable SSSE3 optimizations
  --disable-avx            disable AVX optimizations
  --disable-fma4           disable FMA4 optimizations
  --disable-armv5te        disable armv5te optimizations
  --disable-armv6          disable armv6 optimizations
  --disable-armv6t2        disable armv6t2 optimizations
  --disable-armvfp         disable ARM VFP optimizations
  --disable-mmi            disable MMI optimizations
  --disable-neon           disable NEON optimizations
  --disable-vis            disable VIS optimizations
  --disable-yasm           disable use of yasm assembler
  --disable-mips32r2       disable MIPS32R2 optimizations
  --disable-mipsdspr1      disable MIPS DSP ASE R1 optimizations
  --disable-mipsdspr2      disable MIPS DSP ASE R2 optimizations
  --disable-mipsfpu        disable floating point MIPS optimizations
  --disable-fast-unaligned consider unaligned accesses slow
  --postproc-version=V     build libpostproc version V.
                           Where V can be '$ALT_PP_VER_MAJOR.$ALT_PP_VER_MINOR.$ALT_PP_VER_MICRO' or 'current'. [$postproc_version_default]

Developer options (useful when working on FFmpeg itself):
  --enable-coverage        build with test coverage instrumentation
  --disable-debug          disable debugging symbols
  --enable-debug=LEVEL     set the debug level [$debuglevel]
  --disable-optimizations  disable compiler optimizations
  --enable-extra-warnings  enable more compiler warnings
  --disable-stripping      disable stripping of executables and shared libraries
  --assert-level=level     0(default), 1 or 2, amount of assertion testing,
                           2 causes a slowdown at runtime.
  --enable-memory-poisoning fill heap uninitialized allocated space with arbitrary data
  --valgrind=VALGRIND      run "make fate" tests through valgrind to detect memory
                           leaks and errors, using the specified valgrind binary.
                           Cannot be combined with --target-exec
  --samples=PATH           location of test samples for FATE, if not set use
                           \$FATE_SAMPLES at make invocation time.
  --enable-xmm-clobber-test check XMM registers for clobbering (Win64-only;
                           should be used only for debugging purposes)
  --enable-random          randomly enable/disable components
  --disable-random
  --enable-random=LIST     randomly enable/disable specific components or
  --disable-random=LIST    component groups. LIST is a comma-separated list
                           of NAME[:PROB] entries where NAME is a component
                           (group) and PROB the probability associated with
                           NAME (default 0.5).
  --random-seed=VALUE      seed value for --enable/disable-random

NOTE: Object files are built at the place where configure is launched.
EOF
  exit 0
}

quotes='""'

log(){
    echo "$@" >> $logfile
}

log_file(){
    log BEGIN $1
    pr -n -t $1 >> $logfile
    log END $1
}

echolog(){
    log "$@"
    echo "$@"
}

warn(){
    log "WARNING: $*"
    WARNINGS="${WARNINGS}WARNING: $*\n"
}

die(){
    echolog "$@"
    cat <<EOF

If you think configure made a mistake, make sure you are using the latest
version from Git.  If the latest version fails, report the problem to the
ffmpeg-user@ffmpeg.org mailing list or IRC #ffmpeg on irc.freenode.net.
EOF
    if disabled logging; then
        cat <<EOF
Rerun configure with logging enabled (do not use --disable-logging), and
include the log this produces with your report.
EOF
    else
cat <<EOF
Include the log file "$logfile" produced by configure as this will help
solving the problem.
EOF
    fi
    exit 1
}

# Avoid locale weirdness, besides we really just want to translate ASCII.
toupper(){
    echo "$@" | tr abcdefghijklmnopqrstuvwxyz ABCDEFGHIJKLMNOPQRSTUVWXYZ
}

tolower(){
    echo "$@" | tr ABCDEFGHIJKLMNOPQRSTUVWXYZ abcdefghijklmnopqrstuvwxyz
}

c_escape(){
    echo "$*" | sed 's/["\\]/\\\0/g'
}

sh_quote(){
    v=$(echo "$1" | sed "s/'/'\\\\''/g")
    test "x$v" = "x${v#*[!A-Za-z0-9_/.+-]}" || v="'$v'"
    echo "$v"
}

cleanws(){
    echo "$@" | sed 's/^ *//;s/  */ /g;s/ *$//'
}

filter(){
    pat=$1
    shift
    for v; do
        eval "case $v in $pat) echo $v ;; esac"
    done
}

filter_out(){
    pat=$1
    shift
    for v; do
        eval "case $v in $pat) ;; *) echo $v ;; esac"
    done
}

map(){
    m=$1
    shift
    for v; do eval $m; done
}

set_all(){
    value=$1
    shift
    for var in $*; do
        eval $var=$value
    done
}

set_weak(){
    value=$1
    shift
    for var; do
        eval : \${$var:=$value}
    done
}

set_safe(){
    var=$1
    shift
    eval $(echo "$var" | sed 's/[^A-Za-z0-9_]/_/g')='$*'
}

get_safe(){
    eval echo \$$(echo "$1" | sed 's/[^A-Za-z0-9_]/_/g')
}

pushvar(){
    for var in $*; do
        eval level=\${${var}_level:=0}
        eval ${var}_${level}="\$$var"
        eval ${var}_level=$(($level+1))
    done
}

popvar(){
    for var in $*; do
        eval level=\${${var}_level:-0}
        test $level = 0 && continue
        eval level=$(($level-1))
        eval $var="\${${var}_${level}}"
        eval ${var}_level=$level
        eval unset ${var}_${level}
    done
}

enable(){
    set_all yes $*
}

disable(){
    set_all no $*
}

enable_weak(){
    set_weak yes $*
}

disable_weak(){
    set_weak no $*
}

enable_safe(){
    for var; do
        enable $(echo "$var" | sed 's/[^A-Za-z0-9_]/_/g')
    done
}

disable_safe(){
    for var; do
        disable $(echo "$var" | sed 's/[^A-Za-z0-9_]/_/g')
    done
}

do_enable_deep(){
    for var; do
        enabled $var && continue
        eval sel="\$${var}_select"
        eval sgs="\$${var}_suggest"
        pushvar var sgs
        enable_deep $sel
        popvar sgs
        enable_deep_weak $sgs
        popvar var
    done
}

enable_deep(){
    do_enable_deep $*
    enable $*
}

enable_deep_weak(){
    do_enable_deep $*
    enable_weak $*
}

enabled(){
    test "${1#!}" = "$1" && op== || op=!=
    eval test "x\$${1#!}" $op "xyes"
}

disabled(){
    test "${1#!}" = "$1" && op== || op=!=
    eval test "x\$${1#!}" $op "xno"
}

enabled_all(){
    for opt; do
        enabled $opt || return 1
    done
}

disabled_all(){
    for opt; do
        disabled $opt || return 1
    done
}

enabled_any(){
    for opt; do
        enabled $opt && return 0
    done
}

disabled_any(){
    for opt; do
        disabled $opt && return 0
    done
    return 1
}

set_default(){
    for opt; do
        eval : \${$opt:=\$${opt}_default}
    done
}

is_in(){
    value=$1
    shift
    for var in $*; do
        [ $var = $value ] && return 0
    done
    return 1
}

check_deps(){
    for cfg; do
        cfg="${cfg#!}"
        enabled ${cfg}_checking && die "Circular dependency for $cfg."
        disabled ${cfg}_checking && continue
        enable ${cfg}_checking

        eval dep_all="\$${cfg}_deps"
        eval dep_any="\$${cfg}_deps_any"
        eval dep_sel="\$${cfg}_select"
        eval dep_sgs="\$${cfg}_suggest"
        eval dep_ifa="\$${cfg}_if"
        eval dep_ifn="\$${cfg}_if_any"

        pushvar cfg dep_all dep_any dep_sel dep_sgs dep_ifa dep_ifn
        check_deps $dep_all $dep_any $dep_sel $dep_sgs $dep_ifa $dep_ifn
        popvar cfg dep_all dep_any dep_sel dep_sgs dep_ifa dep_ifn

        [ -n "$dep_ifa" ] && { enabled_all $dep_ifa && enable_weak $cfg; }
        [ -n "$dep_ifn" ] && { enabled_any $dep_ifn && enable_weak $cfg; }
        enabled_all  $dep_all || disable $cfg
        enabled_any  $dep_any || disable $cfg
        disabled_any $dep_sel && disable $cfg

        if enabled $cfg; then
            eval dep_extralibs="\$${cfg}_extralibs"
            test -n "$dep_extralibs" && add_extralibs $dep_extralibs
            enable_deep $dep_sel
            enable_deep_weak $dep_sgs
        fi

        disable ${cfg}_checking
    done
}

print_config_h(){
    enabled $1 && v=1 || v=0
    echo "#define $2 $v"
}

print_config_mak(){
    enabled $1 && v= || v=!
    echo "$v$2=yes"
}

print_config_asm(){
    enabled $1 && v=1 || v=0
    echo "%define $2 $v"
}

print_config(){
    pfx=$1
    files=$2
    shift 2
    for cfg; do
        ucname="$(toupper $cfg)"
        for f in $files; do
            "print_config_${f##*.}" $cfg ${pfx}${ucname} >>$f
        done
    done
}

print_enabled(){
    test "$1" = -n && end=" " && shift || end="\n"
    suf=$1
    shift
    for v; do
        enabled $v && printf "%s$end" ${v%$suf};
    done
}

append(){
    var=$1
    shift
    eval "$var=\"\$$var $*\""
}

prepend(){
    var=$1
    shift
    eval "$var=\"$* \$$var\""
}

add_cppflags(){
    append CPPFLAGS "$@"
}

add_cflags(){
    append CFLAGS $($cflags_filter "$@")
}

add_cxxflags(){
    append CXXFLAGS $($cflags_filter "$@")
}

add_asflags(){
    append ASFLAGS $($asflags_filter "$@")
}

add_ldflags(){
    append LDFLAGS $($ldflags_filter "$@")
}

add_extralibs(){
    prepend extralibs $($ldflags_filter "$@")
}

add_host_cflags(){
    append host_cflags $($host_cflags_filter "$@")
}

add_host_ldflags(){
    append host_ldflags $($host_ldflags_filter "$@")
}

check_cmd(){
    log "$@"
    "$@" >> $logfile 2>&1
}

cc_o(){
    eval printf '%s\\n' $CC_O
}

cc_e(){
    eval printf '%s\\n' $CC_E
}

check_cc(){
    log check_cc "$@"
    cat > $TMPC
    log_file $TMPC
    check_cmd $cc $CPPFLAGS $CFLAGS "$@" $CC_C $(cc_o $TMPO) $TMPC
}

check_cxx(){
    log check_cxx "$@"
    cat > $TMPCPP
    log_file $TMPCPP
    check_cmd $cxx $CPPFLAGS $CFLAGS $CXXFLAGS "$@" $CXX_C -o $TMPO $TMPCPP
}

check_cpp(){
    log check_cpp "$@"
    cat > $TMPC
    log_file $TMPC
    check_cmd $cc $CPPFLAGS $CFLAGS "$@" $(cc_e $TMPO) $TMPC
}

check_as(){
    log check_as "$@"
    cat > $TMPC
    log_file $TMPC
    check_cmd $as $CPPFLAGS $ASFLAGS "$@" $AS_C -o $TMPO $TMPC
}

check_asm(){
    log check_asm "$@"
    name="$1"
    code="$2"
    shift 2
    disable $name
    check_as "$@" <<EOF && enable $name
void foo(void){ __asm__ volatile($code); }
EOF
}

check_yasm(){
    log check_yasm "$@"
    echo "$1" > $TMPS
    log_file $TMPS
    shift 1
    check_cmd $yasmexe $YASMFLAGS "$@" -o $TMPO $TMPS
}

check_ld(){
    log check_ld "$@"
    type=$1
    shift 1
    flags=''
    libs=''
    for f; do
        test "${f}" = "${f#-l}" && flags="$flags $f" || libs="$libs $f"
    done
    check_$type $($cflags_filter $flags) || return
    flags=$($ldflags_filter $flags)
    libs=$($ldflags_filter $libs)
    check_cmd $ld $LDFLAGS $flags -o $TMPE $TMPO $libs $extralibs
}

check_code(){
    log check_code "$@"
    check=$1
    headers=$2
    code=$3
    shift 3
    {
        for hdr in $headers; do
            echo "#include <$hdr>"
        done
        echo "int main(void) { $code; return 0; }"
    } | check_$check "$@"
}

check_cppflags(){
    log check_cppflags "$@"
    check_cc "$@" <<EOF && append CPPFLAGS "$@"
int x;
EOF
}

check_cflags(){
    log check_cflags "$@"
    set -- $($cflags_filter "$@")
    check_cc "$@" <<EOF && append CFLAGS "$@"
int x;
EOF
}

check_cxxflags(){
    log check_cxxflags "$@"
    set -- $($cflags_filter "$@")
    check_cxx "$@" <<EOF && append CXXFLAGS "$@"
int x;
EOF
}

test_ldflags(){
    log test_ldflags "$@"
    check_ld "cc" "$@" <<EOF
int main(void){ return 0; }
EOF
}

check_ldflags(){
    log check_ldflags "$@"
    test_ldflags "$@" && add_ldflags "$@"
}

check_header(){
    log check_header "$@"
    header=$1
    shift
    disable_safe $header
    check_cpp "$@" <<EOF && enable_safe $header
#include <$header>
int x;
EOF
}

check_func(){
    log check_func "$@"
    func=$1
    shift
    disable $func
    check_ld "cc" "$@" <<EOF && enable $func
extern int $func();
int main(void){ $func(); }
EOF
}

check_mathfunc(){
    log check_mathfunc "$@"
    func=$1
    shift
    disable $func
    check_ld "cc" "$@" <<EOF && enable $func
#include <math.h>
float foo(float f) { return $func(f); }
int main(void){ return (int) foo; }
EOF
}

check_func_headers(){
    log check_func_headers "$@"
    headers=$1
    funcs=$2
    shift 2
    {
        for hdr in $headers; do
            echo "#include <$hdr>"
        done
        for func in $funcs; do
            echo "long check_$func(void) { return (long) $func; }"
        done
        echo "int main(void) { return 0; }"
    } | check_ld "cc" "$@" && enable $funcs && enable_safe $headers
}

check_class_headers_cpp(){
    log check_class_headers_cpp "$@"
    headers=$1
    classes=$2
    shift 2
    {
        for hdr in $headers; do
            echo "#include <$hdr>"
        done
        echo "int main(void) { "
        i=1
        for class in $classes; do
            echo "$class obj$i;"
            i=$(expr $i + 1)
        done
        echo "return 0; }"
    } | check_ld "cxx" "$@" && enable $funcs && enable_safe $headers
}

check_cpp_condition(){
    log check_cpp_condition "$@"
    header=$1
    condition=$2
    shift 2
    check_cpp "$@" <<EOF
#include <$header>
#if !($condition)
#error "unsatisfied condition: $condition"
#endif
EOF
}

check_lib(){
    log check_lib "$@"
    header="$1"
    func="$2"
    shift 2
    check_header $header && check_func $func "$@" && add_extralibs "$@"
}

check_lib2(){
    log check_lib2 "$@"
    headers="$1"
    funcs="$2"
    shift 2
    check_func_headers "$headers" "$funcs" "$@" && add_extralibs "$@"
}

check_lib_cpp(){
    log check_lib_cpp "$@"
    headers="$1"
    classes="$2"
    shift 2
    check_class_headers_cpp "$headers" "$classes" "$@" && add_extralibs "$@"
}

check_pkg_config(){
    log check_pkg_config "$@"
    pkg="$1"
    headers="$2"
    funcs="$3"
    shift 3
    $pkg_config --exists $pkg 2>/dev/null || return
    pkg_cflags=$($pkg_config --cflags $pkg)
    pkg_libs=$($pkg_config --libs $pkg)
    check_func_headers "$headers" "$funcs" $pkg_cflags $pkg_libs "$@" &&
        set_safe ${pkg}_cflags $pkg_cflags   &&
        set_safe ${pkg}_libs   $pkg_libs
}

check_exec(){
    check_ld "cc" "$@" && { enabled cross_compile || $TMPE >> $logfile 2>&1; }
}

check_exec_crash(){
    code=$(cat)

    # exit() is not async signal safe.  _Exit (C99) and _exit (POSIX)
    # are safe but may not be available everywhere.  Thus we use
    # raise(SIGTERM) instead.  The check is run in a subshell so we
    # can redirect the "Terminated" message from the shell.  SIGBUS
    # is not defined by standard C so it is used conditionally.

    (check_exec "$@") >> $logfile 2>&1 <<EOF
#include <signal.h>
static void sighandler(int sig){
    raise(SIGTERM);
}
int func(void){
    $code
}
int (*func_ptr)(void) = func;
int main(void){
    signal(SIGILL, sighandler);
    signal(SIGFPE, sighandler);
    signal(SIGSEGV, sighandler);
#ifdef SIGBUS
    signal(SIGBUS, sighandler);
#endif
    return func_ptr();
}
EOF
}

check_type(){
    log check_type "$@"
    headers=$1
    type=$2
    shift 2
    disable_safe "$type"
    check_code cc "$headers" "$type v" "$@" && enable_safe "$type"
}

check_struct(){
    log check_type "$@"
    headers=$1
    struct=$2
    member=$3
    shift 3
    disable_safe "${struct}_${member}"
    check_code cc "$headers" "const void *p = &(($struct *)0)->$member" "$@" &&
        enable_safe "${struct}_${member}"
}

require(){
    name="$1"
    header="$2"
    func="$3"
    shift 3
    check_lib $header $func "$@" || die "ERROR: $name not found"
}

require2(){
    name="$1"
    headers="$2"
    func="$3"
    shift 3
    check_lib2 "$headers" $func "$@" || die "ERROR: $name not found"
}

require_cpp(){
    name="$1"
    headers="$2"
    classes="$3"
    shift 3
    check_lib_cpp "$headers" "$classes" "$@" || die "ERROR: $name not found"
}

require_pkg_config(){
    pkg="$1"
    check_pkg_config "$@" || die "ERROR: $pkg not found"
    add_cflags    $(get_safe ${pkg}_cflags)
    add_extralibs $(get_safe ${pkg}_libs)
}

check_host_cc(){
    log check_host_cc "$@"
    cat > $TMPC
    log_file $TMPC
    check_cmd $host_cc $host_cflags "$@" -c -o $TMPO $TMPC
}

check_host_cflags(){
    log check_host_cflags "$@"
    set -- $($host_cflags_filter "$@")
    check_host_cc "$@" <<EOF && append host_cflags "$@"
int x;
EOF
}

apply(){
    file=$1
    shift
    "$@" < "$file" > "$file.tmp" && mv "$file.tmp" "$file" || rm "$file.tmp"
}

cp_if_changed(){
    cmp -s "$1" "$2" && echo "$2 is unchanged" && return
    mkdir -p "$(dirname $2)"
    cp -f "$1" "$2"
}

# CONFIG_LIST contains configurable options, while HAVE_LIST is for
# system-dependent things.

COMPONENT_LIST="
    bsfs
    decoders
    demuxers
    encoders
    filters
    hwaccels
    indevs
    muxers
    outdevs
    parsers
    protocols
"

PROGRAM_LIST="
    ffplay
    ffprobe
    ffserver
    ffmpeg
"

CONFIG_LIST="
    $COMPONENT_LIST
    $PROGRAM_LIST
    avcodec
    avdevice
    avfilter
    avformat
    avresample
    avisynth
    bzlib
    crystalhd
    dct
    doc
    dwt
    dxva2
    fast_unaligned
    fastdiv
    fft
    fontconfig
    frei0r
    gnutls
    gpl
    gray
    hardcoded_tables
    libaacplus
    libass
    libbluray
    libcaca
    libcdio
    libcelt
    libdc1394
    libfaac
    libfdk_aac
    libflite
    libfreetype
    libgsm
    libiec61883
    libilbc
    libmodplug
    libmp3lame
    libnut
    libopencore_amrnb
    libopencore_amrwb
    libopencv
    libopenjpeg
    libopus
    libpulse
    librtmp
    libschroedinger
    libspeex
    libstagefright_h264
    libtheora
    libtwolame
    libutvideo
    libv4l2
    libvo_aacenc
    libvo_amrwbenc
    libvorbis
    libvpx
    libx264
    libxavs
    libxvid
    lsp
    mdct
    memalign_hack
    memory_poisoning
    network
    nonfree
    openal
    openssl
    pic
    postproc
    rdft
    runtime_cpudetect
    safe_bitstream_reader
    shared
    small
    sram
    static
    swresample
    swscale
    swscale_alpha
    thumb
    vaapi
    vda
    vdpau
    version3
    xmm_clobber_test
    x11grab
    zlib
"

THREADS_LIST='
    pthreads
    w32threads
    os2threads
'

ARCH_LIST='
    alpha
    arm
    avr32
    avr32_ap
    avr32_uc
    bfin
    ia64
    m68k
    mips
    mips64
    parisc
    ppc
    ppc64
    s390
    sh4
    sparc
    sparc64
    tomi
    x86
    x86_32
    x86_64
'

ARCH_EXT_LIST='
    altivec
    amd3dnow
    amd3dnowext
    armv5te
    armv6
    armv6t2
    armvfp
    avx
    fma4
    mmi
    mmx
    mmxext
    neon
    ppc4xx
    sse
    ssse3
    vfpv3
    vis
    mipsfpu
    mips32r2
    mipsdspr1
    mipsdspr2
'

HAVE_LIST_PUB='
    bigendian
    fast_unaligned
'

HAVE_LIST="
    $ARCH_EXT_LIST
    $HAVE_LIST_PUB
    $THREADS_LIST
    aligned_malloc
    aligned_stack
    alsa_asoundlib_h
    altivec_h
    arpa_inet_h
    asm_mod_q
    asm_mod_y
    asm_types_h
    attribute_may_alias
    attribute_packed
    cbrtf
    clock_gettime
    closesocket
    cmov
    cpuid
    cpunop
    dcbzl
    dev_bktr_ioctl_bt848_h
    dev_bktr_ioctl_meteor_h
    dev_ic_bt8xx_h
    dev_video_bktr_ioctl_bt848_h
    dev_video_meteor_ioctl_meteor_h
    dlfcn_h
    dlopen
    dos_paths
    dxva_h
    ebp_available
    ebx_available
    exp2
    exp2f
    fast_64bit
    fast_clz
    fast_cmov
    fcntl
    fork
    getaddrinfo
    gethrtime
    getopt
    GetProcessAffinityMask
    GetProcessMemoryInfo
    GetProcessTimes
    GetSystemTimeAsFileTime
    getrusage
    gettimeofday
    glob
    gnu_as
    ibm_asm
    inet_aton
    inline_asm
    isatty
    isinf
    isnan
    jack_port_get_latency_range
    kbhit
    ldbrx
    libdc1394_1
    libdc1394_2
    llrint
    llrintf
    local_aligned_16
    local_aligned_8
    localtime_r
    log2
    log2f
    loongson
    lrint
    lrintf
    lzo1x_999_compress
    machine_ioctl_bt848_h
    machine_ioctl_meteor_h
    makeinfo
    malloc_h
    MapViewOfFile
    memalign
    mkstemp
    mm_empty
    mmap
    nanosleep
    PeekNamedPipe
    pod2man
    poll_h
    posix_memalign
    pthread_cancel
    rdtsc
    rint
    round
    roundf
    rweflags
    sched_getaffinity
    sdl
    sdl_video_size
    setmode
    setrlimit
    Sleep
    sndio_h
    socklen_t
    soundcard_h
    strerror_r
    strptime
    struct_addrinfo
    struct_group_source_req
    struct_ip_mreq_source
    struct_ipv6_mreq
    struct_pollfd
    struct_rusage_ru_maxrss
    struct_sctp_event_subscribe
    struct_sockaddr_in6
    struct_sockaddr_sa_len
    struct_sockaddr_storage
    struct_v4l2_frmivalenum_discrete
    symver
    symver_asm_label
    symver_gnu_asm
    sysconf
    sysctl
    sys_mman_h
    sys_param_h
    sys_resource_h
    sys_select_h
    sys_soundcard_h
    sys_time_h
    sys_videoio_h
    termios_h
    texi2html
    threads
    trunc
    truncf
    unistd_h
    usleep
    vfp_args
    VirtualAlloc
    windows_h
    winsock2_h
    xform_asm
    xgetbv
    xmm_clobbers
    yasm
"

# options emitted with CONFIG_ prefix but not available on command line
CONFIG_EXTRA="
    aandcttables
    ac3dsp
    avutil
    gcrypt
    golomb
    gplv3
    h264chroma
    h264dsp
    h264pred
    h264qpel
    huffman
    lgplv3
    lpc
    mpegaudiodsp
    nettle
    rtpdec
    sinewin
    vp3dsp
"

CMDLINE_SELECT="
    $ARCH_EXT_LIST
    $CONFIG_LIST
    $THREADS_LIST
    asm
    coverage
    cross_compile
    debug
    extra_warnings
    logging
    optimizations
    stripping
    symver
    yasm
"

PATHS_LIST='
    bindir
    datadir
    incdir
    libdir
    mandir
    prefix
    shlibdir
'

CMDLINE_SET="
    $PATHS_LIST
    ar
    arch
    as
    assert_level
    build_suffix
    cc
    cpu
    cross_prefix
    cxx
    dep_cc
    extra_version
    host_cc
    host_cflags
    host_ldflags
    host_libs
    host_os
    install
    ld
    logfile
    malloc_prefix
    nm
    optflags
    pkg_config
<<<<<<< HEAD
    postproc_version
    progs_suffix
=======
>>>>>>> 5864eb42
    random_seed
    samples
    strip
    sysinclude
    sysroot
    target_exec
    target_os
    target_path
    valgrind
    yasmexe
"

CMDLINE_APPEND="
    extra_cflags
    extra_cxxflags
"

# code dependency declarations

# architecture extensions

armv5te_deps="arm"
armv6_deps="arm"
armv6t2_deps="arm"
armvfp_deps="arm"
neon_deps="arm"
vfpv3_deps="armvfp"

mipsfpu_deps="mips"
mips32r2_deps="mips"
mipsdspr1_deps="mips"
mipsdspr2_deps="mips"
mmi_deps="mips"

altivec_deps="ppc"
ppc4xx_deps="ppc"

vis_deps="sparc"

x86_64_suggest="cmov fast_cmov"
amd3dnow_deps="mmx"
amd3dnowext_deps="amd3dnow"
mmx_deps="x86"
mmxext_deps="mmx"
sse_deps="mmx"
ssse3_deps="sse"
avx_deps="ssse3"
fma4_deps="avx"

aligned_stack_if_any="ppc x86"
fast_64bit_if_any="alpha ia64 mips64 parisc64 ppc64 sparc64 x86_64"
fast_clz_if_any="alpha armv5te avr32 mips ppc x86"
fast_unaligned_if_any="armv6 ppc x86"

inline_asm_deps="!tms470"
need_memalign="altivec neon sse"

symver_if_any="symver_asm_label symver_gnu_asm"

# subsystems
dct_select="rdft"
mdct_select="fft"
rdft_select="fft"
mpegaudiodsp_select="dct"

# decoders / encoders / hardware accelerators
aac_decoder_select="mdct sinewin"
aac_encoder_select="mdct sinewin"
aac_latm_decoder_select="aac_decoder aac_latm_parser"
ac3_decoder_select="mdct ac3dsp ac3_parser"
ac3_encoder_select="mdct ac3dsp"
ac3_fixed_encoder_select="mdct ac3dsp"
alac_encoder_select="lpc"
amrnb_decoder_select="lsp"
amrwb_decoder_select="lsp"
amv_encoder_select="aandcttables"
atrac1_decoder_select="mdct sinewin"
atrac3_decoder_select="mdct"
binkaudio_dct_decoder_select="mdct rdft dct sinewin"
binkaudio_rdft_decoder_select="mdct rdft sinewin"
cavs_decoder_select="golomb"
cook_decoder_select="mdct sinewin"
cscd_decoder_suggest="zlib"
dca_decoder_select="mdct"
dirac_decoder_select="dwt golomb"
dnxhd_encoder_select="aandcttables"
dxa_decoder_select="zlib"
eac3_decoder_select="ac3_decoder"
eac3_encoder_select="mdct ac3dsp"
eamad_decoder_select="aandcttables"
eatgq_decoder_select="aandcttables"
eatqi_decoder_select="aandcttables"
exr_decoder_select="zlib"
ffv1_decoder_select="golomb"
flac_decoder_select="golomb"
flac_encoder_select="golomb lpc"
flashsv_decoder_select="zlib"
flashsv_encoder_select="zlib"
flashsv2_encoder_select="zlib"
flashsv2_decoder_select="zlib"
flv_decoder_select="h263_decoder"
flv_encoder_select="h263_encoder"
fraps_decoder_select="huffman"
h261_encoder_select="aandcttables"
h263_decoder_select="h263_parser"
h263_encoder_select="aandcttables"
h263_vaapi_hwaccel_select="vaapi h263_decoder"
h263i_decoder_select="h263_decoder"
h263p_encoder_select="h263_encoder"
h264_crystalhd_decoder_select="crystalhd h264_mp4toannexb_bsf h264_parser"
h264_decoder_select="golomb h264chroma h264dsp h264pred h264qpel"
h264_dxva2_hwaccel_deps="dxva2api_h"
h264_dxva2_hwaccel_select="dxva2 h264_decoder"
h264_vaapi_hwaccel_select="vaapi h264_decoder"
h264_vda_hwaccel_deps="VideoDecodeAcceleration_VDADecoder_h pthreads"
h264_vda_hwaccel_select="vda h264_decoder"
h264_vdpau_decoder_select="vdpau h264_decoder"
iac_decoder_select="fft mdct sinewin"
imc_decoder_select="fft mdct sinewin"
jpegls_decoder_select="golomb"
jpegls_encoder_select="golomb"
ljpeg_encoder_select="aandcttables"
loco_decoder_select="golomb"
mjpeg_encoder_select="aandcttables"
mlp_decoder_select="mlp_parser"
mp1_decoder_select="mpegaudiodsp"
mp1float_decoder_select="mpegaudiodsp"
mp2_decoder_select="mpegaudiodsp"
mp2float_decoder_select="mpegaudiodsp"
mp3_decoder_select="mpegaudiodsp"
mp3adu_decoder_select="mpegaudiodsp"
mp3adufloat_decoder_select="mpegaudiodsp"
mp3float_decoder_select="mpegaudiodsp"
mp3on4_decoder_select="mpegaudiodsp"
mp3on4float_decoder_select="mpegaudiodsp"
mpc7_decoder_select="mpegaudiodsp"
mpc8_decoder_select="mpegaudiodsp"
mpeg_vdpau_decoder_select="vdpau mpegvideo_decoder"
mpeg_xvmc_decoder_deps="X11_extensions_XvMClib_h"
mpeg_xvmc_decoder_select="mpegvideo_decoder"
mpeg1_vdpau_decoder_select="vdpau mpeg1video_decoder"
mpeg1_vdpau_hwaccel_select="vdpau mpeg1video_decoder"
mpeg1video_encoder_select="aandcttables"
mpeg2_crystalhd_decoder_select="crystalhd"
mpeg2_dxva2_hwaccel_deps="dxva2api_h"
mpeg2_dxva2_hwaccel_select="dxva2 mpeg2video_decoder"
mpeg2_vdpau_hwaccel_select="vdpau mpeg2video_decoder"
mpeg2_vaapi_hwaccel_select="vaapi mpeg2video_decoder"
mpeg2video_encoder_select="aandcttables"
mpeg4_crystalhd_decoder_select="crystalhd"
mpeg4_decoder_select="h263_decoder mpeg4video_parser"
mpeg4_encoder_select="h263_encoder"
mpeg4_vaapi_hwaccel_select="vaapi mpeg4_decoder"
mpeg4_vdpau_decoder_select="vdpau mpeg4_decoder"
msmpeg4_crystalhd_decoder_select="crystalhd"
msmpeg4v1_decoder_select="h263_decoder"
msmpeg4v1_encoder_select="h263_encoder"
msmpeg4v2_decoder_select="h263_decoder"
msmpeg4v2_encoder_select="h263_encoder"
msmpeg4v3_decoder_select="h263_decoder"
msmpeg4v3_encoder_select="h263_encoder"
nellymoser_decoder_select="mdct sinewin"
nellymoser_encoder_select="mdct sinewin"
png_decoder_select="zlib"
png_encoder_select="zlib"
qcelp_decoder_select="lsp"
qdm2_decoder_select="mdct rdft mpegaudiodsp"
ra_144_encoder_select="lpc"
ralf_decoder_select="golomb"
rv10_decoder_select="h263_decoder"
rv10_encoder_select="h263_encoder"
rv20_decoder_select="h263_decoder"
rv20_encoder_select="h263_encoder"
rv30_decoder_select="golomb h264chroma h264pred h264qpel"
rv40_decoder_select="golomb h264chroma h264pred h264qpel"
shorten_decoder_select="golomb"
sipr_decoder_select="lsp"
snow_decoder_select="dwt"
snow_encoder_select="aandcttables dwt"
sonic_decoder_select="golomb"
sonic_encoder_select="golomb"
sonic_ls_encoder_select="golomb"
svq1_encoder_select="aandcttables"
svq3_decoder_select="golomb h264chroma h264dsp h264pred h264qpel"
svq3_decoder_suggest="zlib"
theora_decoder_select="vp3_decoder"
tiff_decoder_suggest="zlib"
tiff_encoder_suggest="zlib"
tscc_decoder_select="zlib"
twinvq_decoder_select="mdct lsp sinewin"
vc1_crystalhd_decoder_select="crystalhd"
vc1_decoder_select="h263_decoder h264chroma h264qpel"
vc1_dxva2_hwaccel_deps="dxva2api_h"
vc1_dxva2_hwaccel_select="dxva2 vc1_decoder"
vc1_vaapi_hwaccel_select="vaapi vc1_decoder"
vc1_vdpau_decoder_select="vdpau vc1_decoder"
vc1image_decoder_select="vc1_decoder"
vorbis_decoder_select="mdct"
vorbis_encoder_select="mdct"
vp3_decoder_select="vp3dsp"
vp5_decoder_select="vp3dsp"
vp6_decoder_select="huffman vp3dsp"
vp6a_decoder_select="vp6_decoder"
vp6f_decoder_select="vp6_decoder"
vp8_decoder_select="h264pred h264qpel"
wmapro_decoder_select="mdct sinewin"
wmav1_decoder_select="mdct sinewin"
wmav1_encoder_select="mdct sinewin"
wmav2_decoder_select="mdct sinewin"
wmav2_encoder_select="mdct sinewin"
wmavoice_decoder_select="lsp rdft dct mdct sinewin"
wmv1_decoder_select="h263_decoder"
wmv1_encoder_select="h263_encoder"
wmv2_decoder_select="h263_decoder"
wmv2_encoder_select="h263_encoder"
wmv3_decoder_select="vc1_decoder"
wmv3_crystalhd_decoder_select="crystalhd"
wmv3_dxva2_hwaccel_select="vc1_dxva2_hwaccel"
wmv3_vaapi_hwaccel_select="vc1_vaapi_hwaccel"
wmv3_vdpau_decoder_select="vc1_vdpau_decoder"
wmv3image_decoder_select="wmv3_decoder"
zerocodec_decoder_select="zlib"
zlib_decoder_select="zlib"
zlib_encoder_select="zlib"
zmbv_decoder_select="zlib"
zmbv_encoder_select="zlib"

crystalhd_deps="libcrystalhd_libcrystalhd_if_h"
vaapi_deps="va_va_h"
vda_deps="VideoDecodeAcceleration_VDADecoder_h pthreads"
vdpau_deps="vdpau_vdpau_h vdpau_vdpau_x11_h"

# parsers
h264_parser_select="golomb h264dsp h264pred"

# external libraries
libaacplus_encoder_deps="libaacplus"
libcelt_decoder_deps="libcelt"
libfaac_encoder_deps="libfaac"
libfdk_aac_encoder_deps="libfdk_aac"
libgsm_decoder_deps="libgsm"
libgsm_encoder_deps="libgsm"
libgsm_ms_decoder_deps="libgsm"
libgsm_ms_encoder_deps="libgsm"
libilbc_decoder_deps="libilbc"
libilbc_encoder_deps="libilbc"
libmodplug_demuxer_deps="libmodplug"
libmp3lame_encoder_deps="libmp3lame"
libopencore_amrnb_decoder_deps="libopencore_amrnb"
libopencore_amrnb_encoder_deps="libopencore_amrnb"
libopencore_amrwb_decoder_deps="libopencore_amrwb"
libopenjpeg_decoder_deps="libopenjpeg"
libopenjpeg_encoder_deps="libopenjpeg"
libopus_decoder_deps="libopus"
libschroedinger_decoder_deps="libschroedinger"
libschroedinger_encoder_deps="libschroedinger"
libspeex_decoder_deps="libspeex"
libspeex_encoder_deps="libspeex"
libstagefright_h264_decoder_deps="libstagefright_h264"
libtheora_encoder_deps="libtheora"
libtwolame_encoder_deps="libtwolame"
libvo_aacenc_encoder_deps="libvo_aacenc"
libvo_amrwbenc_encoder_deps="libvo_amrwbenc"
libvorbis_decoder_deps="libvorbis"
libvorbis_encoder_deps="libvorbis"
libvpx_decoder_deps="libvpx"
libvpx_encoder_deps="libvpx"
libx264_encoder_deps="libx264"
libx264rgb_encoder_deps="libx264"
libxavs_encoder_deps="libxavs"
libxvid_encoder_deps="libxvid"
libutvideo_decoder_deps="libutvideo"
libutvideo_encoder_deps="libutvideo"

# demuxers / muxers
ac3_demuxer_select="ac3_parser"
asf_stream_muxer_select="asf_muxer"
avisynth_demuxer_deps="avisynth"
dirac_demuxer_select="dirac_parser"
eac3_demuxer_select="ac3_parser"
flac_demuxer_select="flac_parser"
ipod_muxer_select="mov_muxer"
libnut_demuxer_deps="libnut"
libnut_muxer_deps="libnut"
matroska_audio_muxer_select="matroska_muxer"
matroska_demuxer_suggest="zlib bzlib"
mov_demuxer_suggest="zlib"
mp3_demuxer_select="mpegaudio_parser"
mp4_muxer_select="mov_muxer"
mpegts_muxer_select="adts_muxer latm_muxer"
mpegtsraw_demuxer_select="mpegts_demuxer"
mxf_d10_muxer_select="mxf_muxer"
ogg_demuxer_select="golomb"
psp_muxer_select="mov_muxer"
rtp_demuxer_select="sdp_demuxer"
rtpdec_select="asf_demuxer rm_demuxer rtp_protocol mpegts_demuxer mov_demuxer"
rtsp_demuxer_select="http_protocol rtpdec"
rtsp_muxer_select="rtp_muxer http_protocol rtp_protocol"
sap_demuxer_select="sdp_demuxer"
sap_muxer_select="rtp_muxer rtp_protocol"
sdp_demuxer_select="rtpdec"
spdif_muxer_select="aac_parser"
tg2_muxer_select="mov_muxer"
tgp_muxer_select="mov_muxer"
w64_demuxer_deps="wav_demuxer"

# indevs / outdevs
alsa_indev_deps="alsa_asoundlib_h snd_pcm_htimestamp"
alsa_outdev_deps="alsa_asoundlib_h"
bktr_indev_deps_any="dev_bktr_ioctl_bt848_h machine_ioctl_bt848_h dev_video_bktr_ioctl_bt848_h dev_ic_bt8xx_h"
caca_outdev_deps="libcaca"
dshow_indev_deps="IBaseFilter"
dshow_indev_extralibs="-lpsapi -lole32 -lstrmiids -luuid"
dv1394_indev_deps="dv1394 dv_demuxer"
fbdev_indev_deps="linux_fb_h"
iec61883_indev_deps="libiec61883"
jack_indev_deps="jack_jack_h sem_timedwait"
lavfi_indev_deps="avfilter"
libcdio_indev_deps="libcdio"
libdc1394_indev_deps="libdc1394"
libv4l2_indev_deps="libv4l2"
openal_indev_deps="openal"
oss_indev_deps_any="soundcard_h sys_soundcard_h"
oss_outdev_deps_any="soundcard_h sys_soundcard_h"
pulse_indev_deps="libpulse"
sdl_outdev_deps="sdl"
sndio_indev_deps="sndio_h"
sndio_outdev_deps="sndio_h"
v4l_indev_deps="linux_videodev_h"
v4l2_indev_deps_any="linux_videodev2_h sys_videoio_h"
vfwcap_indev_deps="capCreateCaptureWindow vfwcap_defines"
vfwcap_indev_extralibs="-lavicap32"
x11grab_indev_deps="x11grab"

# protocols
bluray_protocol_deps="libbluray"
ffrtmpcrypt_protocol_deps="!librtmp_protocol"
ffrtmpcrypt_protocol_deps_any="gcrypt nettle openssl"
ffrtmpcrypt_protocol_select="tcp_protocol"
ffrtmphttp_protocol_deps="!librtmp_protocol"
ffrtmphttp_protocol_select="http_protocol"
gopher_protocol_deps="network"
httpproxy_protocol_deps="network"
httpproxy_protocol_select="tcp_protocol"
http_protocol_deps="network"
http_protocol_select="tcp_protocol"
https_protocol_select="tls_protocol"
librtmp_protocol_deps="librtmp"
librtmpe_protocol_deps="librtmp"
librtmps_protocol_deps="librtmp"
librtmpt_protocol_deps="librtmp"
librtmpte_protocol_deps="librtmp"
mmsh_protocol_select="http_protocol"
mmst_protocol_deps="network"
rtmp_protocol_deps="!librtmp_protocol"
rtmp_protocol_select="tcp_protocol"
rtmpe_protocol_select="ffrtmpcrypt_protocol"
rtmps_protocol_deps="!librtmp_protocol"
rtmps_protocol_select="tls_protocol"
rtmpt_protocol_select="ffrtmphttp_protocol"
rtmpte_protocol_select="ffrtmpcrypt_protocol ffrtmphttp_protocol"
rtmpts_protocol_select="ffrtmphttp_protocol https_protocol"
rtp_protocol_select="udp_protocol"
sctp_protocol_deps="network struct_sctp_event_subscribe"
tcp_protocol_deps="network"
tls_protocol_deps_any="openssl gnutls"
tls_protocol_select="tcp_protocol"
udp_protocol_deps="network"

# filters
aconvert_filter_deps="swresample"
amovie_filter_deps="avcodec avformat"
aresample_filter_deps="swresample"
ass_filter_deps="libass"
asyncts_filter_deps="avresample"
atempo_filter_deps="avcodec rdft"
blackframe_filter_deps="gpl"
boxblur_filter_deps="gpl"
colormatrix_filter_deps="gpl"
cropdetect_filter_deps="gpl"
delogo_filter_deps="gpl"
deshake_filter_deps="avcodec"
drawtext_filter_deps="libfreetype"
flite_filter_deps="libflite"
frei0r_filter_deps="frei0r dlopen"
frei0r_filter_extralibs='$ldl'
frei0r_src_filter_deps="frei0r dlopen"
frei0r_src_filter_extralibs='$ldl'
hqdn3d_filter_deps="gpl"
movie_filter_deps="avcodec avformat"
mp_filter_deps="gpl avcodec swscale postproc"
mptestsrc_filter_deps="gpl"
negate_filter_deps="lut_filter"
resample_filter_deps="avresample"
ocv_filter_deps="libopencv"
pan_filter_deps="swresample"
removelogo_filter_deps="avcodec avformat swscale"
scale_filter_deps="swscale"
select_filter_deps="avcodec"
super2xsai_filter_deps="gpl"
tinterlace_filter_deps="gpl"
yadif_filter_deps="gpl"

# libraries
avdevice_deps="avcodec avformat"
avformat_deps="avcodec"
postproc_deps="gpl"

# programs
ffmpeg_deps="avcodec avfilter avformat swscale swresample"
ffmpeg_select="buffersink_filter format_filter aformat_filter
               setpts_filter null_filter anull_filter abuffersink_filter"
ffplay_deps="avcodec avformat swscale swresample sdl"
ffplay_select="buffersink_filter rdft"
ffprobe_deps="avcodec avformat"
ffserver_deps="avformat ffm_muxer fork rtp_protocol rtsp_demuxer"
ffserver_extralibs='$ldl'

doc_deps_any="texi2html makeinfo pod2man"

# tests
colormatrix1_test_deps="colormatrix_filter"
colormatrix2_test_deps="colormatrix_filter"
flashsv2_test_deps="zlib"
mpg_test_deps="mpeg1system_muxer mpegps_demuxer"
mpng_test_deps="zlib"
pp_test_deps="mp_filter"
pp2_test_deps="mp_filter"
pp3_test_deps="mp_filter"
pp4_test_deps="mp_filter"
pp5_test_deps="mp_filter"
pp6_test_deps="mp_filter"
seek_lavf_mxf_d10_test_deps="mxf_d10_test"
zlib_test_deps="zlib"
zmbv_test_deps="zlib"

test_deps(){
    suf1=$1
    suf2=$2
    shift 2
    for v; do
        dep=${v%=*}
        tests=${v#*=}
        for name in ${tests}; do
            append ${name}_test_deps ${dep}$suf1 ${dep}$suf2
        done
    done
}

test_deps _muxer _demuxer                                               \
    aiff                                                                \
    pcm_alaw=alaw                                                       \
    asf                                                                 \
    au                                                                  \
    avi                                                                 \
    dv=dv_fmt                                                           \
    ffm                                                                 \
    flv=flv_fmt                                                         \
    gxf                                                                 \
    matroska=mkv                                                        \
    mmf                                                                 \
    mov="mov ismv"                                                      \
    pcm_mulaw=mulaw                                                     \
    mxf="mxf mxf_d10"                                                   \
    nut                                                                 \
    ogg="ogg ogg_vp3"                                                   \
    rawvideo=pixfmt                                                     \
    rm                                                                  \
    swf                                                                 \
    mpegts=ts                                                           \
    voc                                                                 \
    wav                                                                 \
    yuv4mpegpipe=yuv4mpeg                                               \

# default parameters

logfile="config.log"

# installation paths
prefix_default="/usr/local"
bindir_default='${prefix}/bin'
datadir_default='${prefix}/share/ffmpeg'
incdir_default='${prefix}/include'
libdir_default='${prefix}/lib'
mandir_default='${prefix}/share/man'
shlibdir_default="$libdir_default"
postproc_version_default="current"

# toolchain
ar_default="ar"
cc_default="gcc"
cxx_default="g++"
host_cc_default="gcc"
install="install"
ln_s="ln -sf"
nm_default="nm"
objformat="elf"
pkg_config_default=pkg-config
ranlib="ranlib"
strip_default="strip"
yasmexe_default="yasm"

nm_opts='-g'
nogas=":"

# machine
arch_default=$(uname -m)
cpu="generic"

# OS
target_os_default=$(tolower $(uname -s))
host_os=$target_os_default

# alternative libpostproc version
ALT_PP_VER_MAJOR=51
ALT_PP_VER_MINOR=2
ALT_PP_VER_MICRO=101
ALT_PP_VER=$ALT_PP_VER_MAJOR.$ALT_PP_VER_MINOR.$ALT_PP_VER_MICRO

# configurable options
enable $PROGRAM_LIST

enable avcodec
enable avdevice
enable avfilter
enable avformat
enable avutil
enable postproc
enable stripping
enable swresample
enable swscale

enable asm
enable debug
enable doc
enable fastdiv
enable network
enable optimizations
enable safe_bitstream_reader
enable static
enable swscale_alpha

# build settings
SHFLAGS='-shared -Wl,-soname,$$(@F)'
FFSERVERLDFLAGS=-Wl,-E
LIBPREF="lib"
LIBSUF=".a"
FULLNAME='$(NAME)$(BUILDSUF)'
LIBNAME='$(LIBPREF)$(FULLNAME)$(LIBSUF)'
SLIBPREF="lib"
SLIBSUF=".so"
SLIBNAME='$(SLIBPREF)$(FULLNAME)$(SLIBSUF)'
SLIBNAME_WITH_VERSION='$(SLIBNAME).$(LIBVERSION)'
SLIBNAME_WITH_MAJOR='$(SLIBNAME).$(LIBMAJOR)'
LIB_INSTALL_EXTRA_CMD='$$(RANLIB) "$(LIBDIR)/$(LIBNAME)"'
SLIB_INSTALL_NAME='$(SLIBNAME_WITH_VERSION)'
SLIB_INSTALL_LINKS='$(SLIBNAME_WITH_MAJOR) $(SLIBNAME)'

asflags_filter=echo
cflags_filter=echo
ldflags_filter=echo

AS_C='-c'
AS_O='-o $@'
CC_C='-c'
CC_E='-E -o $@'
CC_O='-o $@'
CXX_C='-c'
CXX_O='-o $@'
LD_O='-o $@'
HOSTCC_C='-c'
HOSTCC_O='-o $@'

host_cflags='-D_ISOC99_SOURCE -D_XOPEN_SOURCE=600 -O3 -g'
host_libs='-lm'
host_cflags_filter=echo
host_ldflags_filter=echo

target_path='$(CURDIR)'

# since the object filename is not given with the -MM flag, the compiler
# is only able to print the basename, and we must add the path ourselves
DEPCMD='$(DEP$(1)) $(DEP$(1)FLAGS) $($(1)DEP_FLAGS) $< | sed -e "/^\#.*/d" -e "s,^[[:space:]]*$(*F)\\.o,$(@D)/$(*F).o," > $(@:.o=.d)'
DEPFLAGS='-MM'

# find source path
if test -f configure; then
    source_path=.
else
    source_path=$(cd $(dirname "$0"); pwd)
    echo "$source_path" | grep -q '[[:blank:]]' &&
        die "Out of tree builds are impossible with whitespace in source path."
    test -e "$source_path/config.h" &&
        die "Out of tree builds are impossible with config.h in source dir."
fi

for v in "$@"; do
    r=${v#*=}
    l=${v%"$r"}
    r=$(sh_quote "$r")
    FFMPEG_CONFIGURATION="${FFMPEG_CONFIGURATION# } ${l}${r}"
done

find_things(){
    thing=$1
    pattern=$2
    file=$source_path/$3
    sed -n "s/^[^#]*$pattern.*([^,]*, *\([^,]*\)\(,.*\)*).*/\1_$thing/p" "$file"
}

ENCODER_LIST=$(find_things  encoder  ENC      libavcodec/allcodecs.c)
DECODER_LIST=$(find_things  decoder  DEC      libavcodec/allcodecs.c)
HWACCEL_LIST=$(find_things  hwaccel  HWACCEL  libavcodec/allcodecs.c)
PARSER_LIST=$(find_things   parser   PARSER   libavcodec/allcodecs.c)
BSF_LIST=$(find_things      bsf      BSF      libavcodec/allcodecs.c)
MUXER_LIST=$(find_things    muxer    _MUX     libavformat/allformats.c)
DEMUXER_LIST=$(find_things  demuxer  DEMUX    libavformat/allformats.c)
OUTDEV_LIST=$(find_things   outdev   OUTDEV   libavdevice/alldevices.c)
INDEV_LIST=$(find_things    indev    _IN      libavdevice/alldevices.c)
PROTOCOL_LIST=$(find_things protocol PROTOCOL libavformat/allformats.c)
FILTER_LIST=$(find_things   filter   FILTER   libavfilter/allfilters.c)

ALL_COMPONENTS="
    $BSF_LIST
    $DECODER_LIST
    $DEMUXER_LIST
    $ENCODER_LIST
    $FILTER_LIST
    $HWACCEL_LIST
    $INDEV_LIST
    $MUXER_LIST
    $OUTDEV_LIST
    $PARSER_LIST
    $PROTOCOL_LIST
"

find_tests(){
    map "echo ${2}\${v}_test" $(ls "$source_path"/tests/ref/$1 | grep -v '[^-a-z0-9_]')
}

LAVF_FATE_TESTS=$(find_tests lavf-fate)
LAVF_TESTS=$(find_tests lavf)
LAVFI_TESTS=$(find_tests lavfi)
SEEK_TESTS=$(find_tests seek seek_)

ALL_TESTS="$LAVF_FATE_TESTS $LAVF_TESTS $LAVFI_TESTS $SEEK_TESTS"

for n in $COMPONENT_LIST; do
    v=$(toupper ${n%s})_LIST
    eval enable \$$v
    eval ${n}_if_any="\$$v"
done

enable $ARCH_EXT_LIST $ALL_TESTS

die_unknown(){
    echo "Unknown option \"$1\"."
    echo "See $0 --help for available options."
    exit 1
}

show_list() {
    suffix=_$1
    shift
    echo $* | sed s/$suffix//g | tr ' ' '\n' | sort | pr -3 -t
    exit 0
}

rand_list(){
    IFS=', '
    set -- $*
    unset IFS
    for thing; do
        comp=${thing%:*}
        prob=${thing#$comp}
        prob=${prob#:}
        is_in ${comp} $COMPONENT_LIST && eval comp=\$$(toupper ${comp%s})_LIST
        echo "prob ${prob:-0.5}"
        printf '%s\n' $comp
    done
}

do_random(){
    action=$1
    shift
    random_seed=$(awk "BEGIN { srand($random_seed); print srand() }")
    $action $(rand_list "$@" | awk "BEGIN { srand($random_seed) } \$1 == \"prob\" { prob = \$2; next } rand() < prob { print }")
}

for opt do
    optval="${opt#*=}"
    case "$opt" in
    --extra-ldflags=*) add_ldflags $optval
    ;;
    --extra-libs=*) add_extralibs $optval
    ;;
    --disable-devices) disable $INDEV_LIST $OUTDEV_LIST
    ;;
    --enable-debug=*) debuglevel="$optval"
    ;;
    --disable-everything)
    map 'eval unset \${$(toupper ${v%s})_LIST}' $COMPONENT_LIST
    ;;
    --enable-random|--disable-random)
    action=${opt%%-random}
    do_random ${action#--} $COMPONENT_LIST
    ;;
    --enable-random=*|--disable-random=*)
    action=${opt%%-random=*}
    do_random ${action#--} $optval
    ;;
    --enable-*=*|--disable-*=*)
    eval $(echo "${opt%%=*}" | sed 's/--/action=/;s/-/ thing=/')
    is_in "${thing}s" $COMPONENT_LIST || die_unknown "$opt"
    eval list=\$$(toupper $thing)_LIST
    name=$(echo "${optval}" | sed "s/,/_${thing}|/g")_${thing}
    $action $(filter "$name" $list)
    ;;
    --enable-?*|--disable-?*)
    eval $(echo "$opt" | sed 's/--/action=/;s/-/ option=/;s/-/_/g')
    if is_in $option $COMPONENT_LIST; then
        test $action = disable && action=unset
        eval $action \$$(toupper ${option%s})_LIST
    elif is_in $option $CMDLINE_SELECT; then
        $action $option
    else
        die_unknown $opt
    fi
    ;;
    --list-*)
        NAME="${opt#--list-}"
        is_in $NAME $COMPONENT_LIST || die_unknown $opt
        NAME=${NAME%s}
        eval show_list $NAME \$$(toupper $NAME)_LIST
    ;;
    --help|-h) show_help
    ;;
    *)
    optname="${opt%%=*}"
    optname="${optname#--}"
    optname=$(echo "$optname" | sed 's/-/_/g')
    if is_in $optname $CMDLINE_SET; then
        eval $optname='$optval'
    elif is_in $optname $CMDLINE_APPEND; then
        append $optname "$optval"
    else
         die_unknown $opt
    fi
    ;;
    esac
done

disabled logging && logfile=/dev/null

echo "# $0 $FFMPEG_CONFIGURATION" > $logfile
set >> $logfile

test -n "$cross_prefix" && enable cross_compile

if enabled cross_compile; then
    test -n "$arch" && test -n "$target_os" ||
        die "Must specify target arch and OS when cross-compiling"
fi

set_default arch target_os postproc_version

# Check if we should build alternative libpostproc version instead of current
if   test "$postproc_version" = $ALT_PP_VER; then
  LIBPOSTPROC_VERSION=$ALT_PP_VER
  LIBPOSTPROC_VERSION_MAJOR=$ALT_PP_VER_MAJOR
  LIBPOSTPROC_VERSION_MINOR=$ALT_PP_VER_MINOR
  LIBPOSTPROC_VERSION_MICRO=$ALT_PP_VER_MICRO
elif test "$postproc_version" != current; then
  die "Invalid argument to --postproc-version. See --help output."
fi

ar_default="${cross_prefix}${ar_default}"
cc_default="${cross_prefix}${cc_default}"
cxx_default="${cross_prefix}${cxx_default}"
nm_default="${cross_prefix}${nm_default}"
pkg_config_default="${cross_prefix}${pkg_config_default}"
ranlib="${cross_prefix}${ranlib}"
strip_default="${cross_prefix}${strip_default}"

sysinclude_default="${sysroot}/usr/include"

set_default cc cxx nm pkg_config strip sysinclude yasmexe
enabled cross_compile || host_cc_default=$cc
set_default host_cc

if ! $pkg_config --version >/dev/null 2>&1; then
    warn "$pkg_config not found, library detection may fail."
    pkg_config=false
fi

exesuf() {
    case $1 in
        mingw32*|cygwin*|*-dos|freedos|opendos|os/2*|symbian) echo .exe ;;
    esac
}

EXESUF=$(exesuf $target_os)
HOSTEXESUF=$(exesuf $host_os)

# set temporary file name
: ${TMPDIR:=$TEMPDIR}
: ${TMPDIR:=$TMP}
: ${TMPDIR:=/tmp}

if ! check_cmd mktemp -u XXXXXX; then
    # simple replacement for missing mktemp
    # NOT SAFE FOR GENERAL USE
    mktemp(){
        echo "${2%%XXX*}.${HOSTNAME}.${UID}.$$"
    }
fi

tmpfile(){
    tmp=$(mktemp -u "${TMPDIR}/ffconf.XXXXXXXX")$2 &&
        (set -C; exec > $tmp) 2>/dev/null ||
        die "Unable to create temporary file in $TMPDIR."
    append TMPFILES $tmp
    eval $1=$tmp
}

trap 'rm -f -- $TMPFILES' EXIT

tmpfile TMPASM .asm
tmpfile TMPC   .c
tmpfile TMPCPP .cpp
tmpfile TMPE   $EXESUF
tmpfile TMPH   .h
tmpfile TMPO   .o
tmpfile TMPS   .S
tmpfile TMPSH  .sh
tmpfile TMPV   .ver

unset -f mktemp

chmod +x $TMPE

# make sure we can execute files in $TMPDIR
cat > $TMPSH 2>> $logfile <<EOF
#! /bin/sh
EOF
chmod +x $TMPSH >> $logfile 2>&1
if ! $TMPSH >> $logfile 2>&1; then
    cat <<EOF
Unable to create and execute files in $TMPDIR.  Set the TMPDIR environment
variable to another directory and make sure that it is not mounted noexec.
EOF
    die "Sanity test failed."
fi

pgi_flags(){
    for flag; do
        case $flag in
            -fomit-frame-pointer) echo -Mnoframe ;;
            -g)                   echo -gopt ;;
            *)                    echo $flag ;;
        esac
    done
}

suncc_flags(){
    for flag; do
        case $flag in
            -march=*|-mcpu=*)
                case "${flag#*=}" in
                    native)                   echo -xtarget=native       ;;
                    v9|niagara)               echo -xarch=sparc          ;;
                    ultrasparc)               echo -xarch=sparcvis       ;;
                    ultrasparc3|niagara2)     echo -xarch=sparcvis2      ;;
                    i586|pentium)             echo -xchip=pentium        ;;
                    i686|pentiumpro|pentium2) echo -xtarget=pentium_pro  ;;
                    pentium3*|c3-2)           echo -xtarget=pentium3     ;;
                    pentium-m)          echo -xarch=sse2 -xchip=pentium3 ;;
                    pentium4*)          echo -xtarget=pentium4           ;;
                    prescott|nocona)    echo -xarch=sse3 -xchip=pentium4 ;;
                    *-sse3)             echo -xarch=sse3                 ;;
                    core2)              echo -xarch=ssse3 -xchip=core2   ;;
                    amdfam10|barcelona)       echo -xarch=sse4_1         ;;
                    athlon-4|athlon-[mx]p)    echo -xarch=ssea           ;;
                    k8|opteron|athlon64|athlon-fx)
                                              echo -xarch=sse2a          ;;
                    athlon*)                  echo -xarch=pentium_proa   ;;
                esac
                ;;
            -std=c99)             echo -xc99              ;;
            -fomit-frame-pointer) echo -xregs=frameptr    ;;
            -fPIC)                echo -KPIC -xcode=pic32 ;;
            -W*,*)                echo $flag              ;;
            -f*-*|-W*)                                    ;;
            *)                    echo $flag              ;;
        esac
    done
}

tms470_flags(){
    for flag; do
        case $flag in
            -march=*|-mcpu=*)
                case "${flag#*=}" in
                    armv7-a|cortex-a*)      echo -mv=7a8 ;;
                    armv7-r|cortex-r*)      echo -mv=7r4 ;;
                    armv7-m|cortex-m*)      echo -mv=7m3 ;;
                    armv6*|arm11*)          echo -mv=6   ;;
                    armv5*e|arm[79]*e*|arm9[24]6*|arm96*|arm102[26])
                                            echo -mv=5e  ;;
                    armv4*|arm7*|arm9[24]*) echo -mv=4   ;;
                esac
                ;;
            -mfpu=neon)     echo --float_support=vfpv3 --neon ;;
            -mfpu=vfp)      echo --float_support=vfpv2        ;;
            -mfpu=vfpv3)    echo --float_support=vfpv3        ;;
            -msoft-float)   echo --float_support=vfplib       ;;
            -O[0-3]|-mf=*)  echo $flag                        ;;
            -g)             echo -g -mn                       ;;
            -pds=*)         echo $flag                        ;;
            -D*|-I*)        echo $flag                        ;;
            --gcc|--abi=*)  echo $flag                        ;;
            -me)            echo $flag                        ;;
        esac
    done
}

probe_cc(){
    pfx=$1
    _cc=$2

    unset _type _ident _cc_c _cc_e _cc_o _flags _cflags _ldflags
    unset _depflags _DEPCMD _DEPFLAGS
    _flags_filter=echo

    if $_cc -v 2>&1 | grep -q '^gcc.*LLVM'; then
        _type=llvm_gcc
        gcc_extra_ver=$(expr "$($_cc --version | head -n1)" : '.*\((.*)\)')
        _ident="llvm-gcc $($_cc -dumpversion) $gcc_extra_ver"
        _depflags='-MMD -MF $(@:.o=.d) -MT $@'
        _cflags_speed='-O3'
        _cflags_size='-Os'
    elif $_cc -v 2>&1 | grep -qi ^gcc; then
        _type=gcc
        gcc_version=$($_cc --version | head -n1)
        gcc_basever=$($_cc -dumpversion)
        gcc_pkg_ver=$(expr "$gcc_version" : '[^ ]* \(([^)]*)\)')
        gcc_ext_ver=$(expr "$gcc_version" : ".*$gcc_pkg_ver $gcc_basever \\(.*\\)")
        _ident=$(cleanws "gcc $gcc_basever $gcc_pkg_ver $gcc_ext_ver")
        if ! $_cc -dumpversion | grep -q '^2\.'; then
            _depflags='-MMD -MF $(@:.o=.d) -MT $@'
        fi
        _cflags_speed='-O3'
        _cflags_size='-Os'
    elif $_cc --version 2>/dev/null | grep -q Intel; then
        _type=icc
        _ident=$($_cc --version | head -n1)
        _depflags='-MMD'
        _cflags_speed='-O3'
        _cflags_size='-Os'
        _cflags_noopt='-O1'
    elif $_cc -v 2>&1 | grep -q xlc; then
        _type=xlc
        _ident=$($_cc -qversion 2>/dev/null | head -n1)
        _cflags_speed='-O5'
        _cflags_size='-O5 -qcompact'
    elif $_cc -V 2>/dev/null | grep -q Compaq; then
        _type=ccc
        _ident=$($_cc -V | head -n1 | cut -d' ' -f1-3)
        _DEPFLAGS='-M'
        debuglevel=3
        _ldflags='-Wl,-z,now' # calls to libots crash without this
        _cflags_speed='-fast'
        _cflags_size='-O1'
    elif $_cc --vsn 2>/dev/null | grep -q "ARM C/C++ Compiler"; then
        test -d "$sysroot" || die "No valid sysroot specified."
        _type=armcc
        _ident=$($_cc --vsn | head -n1)
        armcc_conf="$PWD/armcc.conf"
        $_cc --arm_linux_configure                 \
             --arm_linux_config_file="$armcc_conf" \
             --configure_sysroot="$sysroot"        \
             --configure_cpp_headers="$sysinclude" >>$logfile 2>&1 ||
             die "Error creating armcc configuration file."
        $_cc --vsn | grep -q RVCT && armcc_opt=rvct || armcc_opt=armcc
        _flags="--arm_linux_config_file=$armcc_conf --translate_gcc"
        as_default="${cross_prefix}gcc"
        _depflags='-MMD'
        _cflags_speed='-O3'
        _cflags_size='-Os'
    elif $_cc -version 2>/dev/null | grep -q TMS470; then
        _type=tms470
        _ident=$($_cc -version | head -n1 | tr -s ' ')
        _flags='--gcc --abi=eabi -me'
        _cflags='-D__gnuc_va_list=va_list -D__USER_LABEL_PREFIX__='
        _cc_e='-ppl -fe=$@'
        _cc_o='-fe=$@'
        as_default="${cross_prefix}gcc"
        ld_default="${cross_prefix}gcc"
        _depflags='-ppa -ppd=$(@:.o=.d)'
        _cflags_speed='-O3 -mf=5'
        _cflags_size='-O3 -mf=2'
        _flags_filter=tms470_flags
    elif $_cc -v 2>&1 | grep -q clang; then
        _type=clang
        _ident=$($_cc --version | head -n1)
        _depflags='-MMD'
        _cflags_speed='-O3'
        _cflags_size='-Os'
    elif $_cc -V 2>&1 | grep -q Sun; then
        _type=suncc
        _ident=$($_cc -V 2>&1 | head -n1 | cut -d' ' -f 2-)
        _DEPCMD='$(DEP$(1)) $(DEP$(1)FLAGS) $($(1)DEP_FLAGS) $< | sed -e "1s,^.*: ,$@: ," -e "\$$!s,\$$, \\\," -e "1!s,^.*: , ," > $(@:.o=.d)'
        _DEPFLAGS='-xM1'
        _ldflags='-std=c99'
        _cflags_speed='-O5'
        _cflags_size='-O5 -xspace'
        _flags_filter=suncc_flags
    elif $_cc -v 2>&1 | grep -q 'PathScale\|Path64'; then
        _type=pathscale
        _ident=$($_cc -v 2>&1 | head -n1 | tr -d :)
        _depflags='-MMD -MF $(@:.o=.d) -MT $@'
        _cflags_speed='-O2'
        _cflags_size='-Os'
        _flags_filter='filter_out -Wdisabled-optimization'
    elif $_cc -v 2>&1 | grep -q Open64; then
        _type=open64
        _ident=$($_cc -v 2>&1 | head -n1 | tr -d :)
        _depflags='-MMD -MF $(@:.o=.d) -MT $@'
        _cflags_speed='-O2'
        _cflags_size='-Os'
        _flags_filter='filter_out -Wdisabled-optimization|-Wtype-limits|-fno-signed-zeros'
    elif $_cc -V 2>&1 | grep -q Portland; then
        _type=pgi
        _ident="PGI $($_cc -V 2>&1 | awk '/^pgcc/ { print $2; exit }')"
        opt_common='-alias=ansi -Mlre -Mpre'
        _cflags_speed="-O3 -Mautoinline -Munroll=c:4 $opt_common"
        _cflags_size="-O2 -Munroll=c:1 $opt_common"
        _cflags_noopt="-O1"
        _flags_filter=pgi_flags
    fi

    eval ${pfx}_type=\$_type
    eval ${pfx}_ident=\$_ident
}

set_ccvars(){
    eval ${1}_C=\${_cc_c-\${${1}_C}}
    eval ${1}_E=\${_cc_e-\${${1}_E}}
    eval ${1}_O=\${_cc_o-\${${1}_O}}

    if [ -n "$_depflags" ]; then
        eval ${1}_DEPFLAGS=\$_depflags
    else
        eval ${1}DEP=\${_DEPCMD:-\$DEPCMD}
        eval ${1}DEP_FLAGS=\${_DEPFLAGS:-\$DEPFLAGS}
        eval DEP${1}FLAGS=\$_flags
    fi
}

probe_cc cc "$cc"
cflags_filter=$_flags_filter
cflags_speed=$_cflags_speed
cflags_size=$_cflags_size
cflags_noopt=$_cflags_noopt
add_cflags $_flags $_cflags
cc_ldflags=$_ldflags
set_ccvars CC

probe_cc hostcc "$host_cc"
host_cflags_filter=$_flags_filter
host_ldflags_filter=$_flags_filter
add_host_cflags  $_flags $_cflags
add_host_ldflags $_flags $_ldflags
set_ccvars HOSTCC

test -n "$cc_type" && enable $cc_type ||
    warn "Unknown C compiler $cc, unable to select optimal CFLAGS"

: ${as_default:=$cc}
: ${dep_cc_default:=$cc}
: ${ld_default:=$cc}
set_default ar as dep_cc ld

probe_cc as "$as"
asflags_filter=$_flags_filter
add_asflags $_flags $_cflags
set_ccvars AS

probe_cc ld "$ld"
ldflags_filter=$_flags_filter
add_ldflags $_flags $_ldflags
test "$cc_type" != "$ld_type" && add_ldflags $cc_ldflags
LD_O=${_cc_o-$LD_O}

if [ -z "$CC_DEPFLAGS" ] && [ "$dep_cc" != "$cc" ]; then
    probe_cc depcc "$dep_cc"
    CCDEP=${_DEPCMD:-$DEPCMD}
    CCDEP_FLAGS=${_DEPFLAGS:=$DEPFLAGS}
    DEPCCFLAGS=$_flags
fi

add_cflags $extra_cflags
add_cxxflags $extra_cxxflags
add_asflags $extra_cflags

if test -n "$sysroot"; then
    case "$cc_type" in
        gcc|llvm_gcc|clang)
            add_cppflags --sysroot="$sysroot"
            add_ldflags --sysroot="$sysroot"
        ;;
        tms470)
            add_cppflags -I"$sysinclude"
            add_ldflags  --sysroot="$sysroot"
        ;;
    esac
fi

if test "$cpu" = host; then
    enabled cross_compile && die "--cpu=host makes no sense when cross-compiling."

    case "$cc_type" in
        gcc|llvm_gcc)
            check_native(){
                $cc $1=native -v -c -o $TMPO $TMPC >$TMPE 2>&1 || return
                sed -n "/cc1.*$1=/{
                            s/.*$1=\\([^ ]*\\).*/\\1/
                            p
                            q
                        }" $TMPE
            }
            cpu=$(check_native -march || check_native -mcpu)
        ;;
    esac

    test "${cpu:-host}" = host && die "--cpu=host not supported with compiler $cc"
fi

# Deal with common $arch aliases
case "$arch" in
    arm*|iPad*)
        arch="arm"
    ;;
    mips|mipsel|IP*)
        arch="mips"
    ;;
    mips64*)
        arch="mips"
        subarch="mips64"
    ;;
    parisc|hppa)
        arch="parisc"
    ;;
    parisc64|hppa64)
        arch="parisc"
        subarch="parisc64"
    ;;
    "Power Macintosh"|ppc|powerpc|ppc64|powerpc64)
        arch="ppc"
    ;;
    s390|s390x)
        arch="s390"
    ;;
    sh4|sh)
        arch="sh4"
    ;;
    sun4u|sparc64)
        arch="sparc"
        subarch="sparc64"
    ;;
    i[3-6]86|i86pc|BePC|x86pc|x86_64|x86_32|amd64)
        arch="x86"
    ;;
esac

is_in $arch $ARCH_LIST || warn "unknown architecture $arch"
enable $arch

# Add processor-specific flags
if test "$cpu" = generic; then
    : do nothing
elif enabled ppc; then

    case $(tolower $cpu) in
        601|ppc601|powerpc601)
            cpuflags="-mcpu=601"
            disable altivec
        ;;
        603*|ppc603*|powerpc603*)
            cpuflags="-mcpu=603"
            disable altivec
        ;;
        604*|ppc604*|powerpc604*)
            cpuflags="-mcpu=604"
            disable altivec
        ;;
        g3|75*|ppc75*|powerpc75*)
            cpuflags="-mcpu=750 -mpowerpc-gfxopt"
            disable altivec
        ;;
        g4|745*|ppc745*|powerpc745*)
            cpuflags="-mcpu=7450 -mpowerpc-gfxopt"
        ;;
        74*|ppc74*|powerpc74*)
            cpuflags="-mcpu=7400 -mpowerpc-gfxopt"
        ;;
        g5|970|ppc970|powerpc970)
            cpuflags="-mcpu=970 -mpowerpc-gfxopt -mpowerpc64"
        ;;
        power[3-7]*)
            cpuflags="-mcpu=$cpu -mpowerpc-gfxopt -mpowerpc64"
        ;;
        cell)
            cpuflags="-mcpu=cell"
            enable ldbrx
        ;;
        e500mc)
            cpuflags="-mcpu=e500mc"
            disable altivec
        ;;
        e500v2)
            cpuflags="-mcpu=8548 -mhard-float -mfloat-gprs=double"
            disable altivec
        ;;
        e500)
            cpuflags="-mcpu=8540 -mhard-float"
            disable altivec
        ;;
    esac

elif enabled x86; then

    case $cpu in
        i[345]86|pentium)
            cpuflags="-march=$cpu"
            disable mmx
        ;;
        # targets that do NOT support conditional mov (cmov)
        pentium-mmx|k6|k6-[23]|winchip-c6|winchip2|c3)
            cpuflags="-march=$cpu"
            disable cmov
        ;;
        # targets that do support conditional mov (cmov)
        i686|pentiumpro|pentium[23]|pentium-m|athlon|athlon-tbird|athlon-4|athlon-[mx]p|athlon64*|k8*|opteron*|athlon-fx|core2|amdfam10|barcelona|atom)
            cpuflags="-march=$cpu"
            enable cmov
            enable fast_cmov
        ;;
        # targets that do support conditional mov but on which it's slow
        pentium4|pentium4m|prescott|nocona)
            cpuflags="-march=$cpu"
            enable cmov
            disable fast_cmov
        ;;
    esac

elif enabled sparc; then

    case $cpu in
        niagara)
            cpuflags="-mcpu=$cpu"
            disable vis
        ;;
        sparc64)
            cpuflags="-mcpu=v9"
        ;;
    esac

elif enabled arm; then

    case $cpu in
        armv*)
            cpuflags="-march=$cpu"
            subarch=$(echo $cpu | sed 's/[^a-z0-9]//g')
        ;;
        *)
            cpuflags="-mcpu=$cpu"
            case $cpu in
                cortex-a*)                               subarch=armv7a  ;;
                cortex-r*)                               subarch=armv7r  ;;
                cortex-m*)                 enable thumb; subarch=armv7m  ;;
                arm11*)                                  subarch=armv6   ;;
                arm[79]*e*|arm9[24]6*|arm96*|arm102[26]) subarch=armv5te ;;
                armv4*|arm7*|arm9[24]*)                  subarch=armv4   ;;
            esac
        ;;
    esac

elif enabled alpha; then

    enabled ccc && cpuflags="-arch $cpu" || cpuflags="-mcpu=$cpu"

elif enabled bfin; then

    cpuflags="-mcpu=$cpu"

elif enabled mips; then

    cpuflags="-march=$cpu"

    case $cpu in
        24kc)
            disable mipsfpu
            disable mipsdspr1
            disable mipsdspr2
        ;;
        24kf*)
            disable mipsdspr1
            disable mipsdspr2
        ;;
        24kec|34kc|1004kc)
            disable mipsfpu
            disable mipsdspr2
        ;;
        24kef*|34kf*|1004kf*)
            disable mipsdspr2
        ;;
        74kc)
            disable mipsfpu
        ;;
    esac

elif enabled avr32; then

    case $cpu in
        ap7[02]0[0-2])
            subarch="avr32_ap"
            cpuflags="-mpart=$cpu"
        ;;
        ap)
            subarch="avr32_ap"
            cpuflags="-march=$cpu"
        ;;
        uc3[ab]*)
            subarch="avr32_uc"
            cpuflags="-mcpu=$cpu"
        ;;
        uc)
            subarch="avr32_uc"
            cpuflags="-march=$cpu"
        ;;
    esac

fi

add_cflags $cpuflags
add_asflags $cpuflags

# compiler sanity check
check_exec <<EOF
int main(void){ return 0; }
EOF
if test "$?" != 0; then
    echo "$cc is unable to create an executable file."
    if test -z "$cross_prefix" && ! enabled cross_compile ; then
        echo "If $cc is a cross-compiler, use the --enable-cross-compile option."
        echo "Only do this if you know what cross compiling means."
    fi
    die "C compiler test failed."
fi

add_cppflags -D_ISOC99_SOURCE
add_cxxflags -D__STDC_CONSTANT_MACROS
check_cflags -std=c99
check_cc -D_FILE_OFFSET_BITS=64 <<EOF && add_cppflags -D_FILE_OFFSET_BITS=64
#include <stdlib.h>
EOF
check_cc -D_LARGEFILE_SOURCE <<EOF && add_cppflags -D_LARGEFILE_SOURCE
#include <stdlib.h>
EOF

check_host_cflags -std=c99
check_host_cflags -Wall

case "$arch" in
    alpha|ia64|mips|parisc|sparc)
        spic=$shared
    ;;
    x86)
        subarch="x86_32"
        check_code cc "" "int test[(int)sizeof(char*) - 7]" && subarch="x86_64"
        if test "$subarch" = "x86_64"; then
            spic=$shared
        fi
    ;;
    ppc)
        check_cc <<EOF && subarch="ppc64"
        int test[(int)sizeof(char*) - 7];
EOF
    ;;
esac

enable $subarch
enabled spic && enable pic

# OS specific
case $target_os in
    haiku)
        prefix_default="/boot/common"
        network_extralibs="-lnetwork"
        host_libs=
        ;;
    sunos)
        FFSERVERLDFLAGS=""
        SHFLAGS='-shared -Wl,-h,$$(@F)'
        enabled x86 && SHFLAGS="-mimpure-text $SHFLAGS"
        network_extralibs="-lsocket -lnsl"
        add_cppflags -D__EXTENSIONS__ -D_XOPEN_SOURCE=600
        # When using suncc to build, the Solaris linker will mark
        # an executable with each instruction set encountered by
        # the Solaris assembler.  As our libraries contain their own
        # guards for processor-specific code, instead suppress
        # generation of the HWCAPS ELF section on Solaris x86 only.
        enabled_all suncc x86 && echo "hwcap_1 = OVERRIDE;" > mapfile && add_ldflags -Wl,-M,mapfile
        nm_opts='-P -g'
        ;;
    netbsd)
        disable symver
        oss_indev_extralibs="-lossaudio"
        oss_outdev_extralibs="-lossaudio"
        ;;
    openbsd|bitrig)
        # On OpenBSD 4.5. the compiler does not use PIC unless
        # explicitly using -fPIC. FFmpeg builds fine without PIC,
        # however the generated executable will not do anything
        # (simply quits with exit-code 1, no crash, no output).
        # Thus explicitly enable PIC here.
        enable pic
        disable symver
        SHFLAGS='-shared'
        SLIBNAME_WITH_MAJOR='$(SLIBNAME).$(LIBVERSION)'
        oss_indev_extralibs="-lossaudio"
        oss_outdev_extralibs="-lossaudio"
        ;;
    dragonfly)
        disable symver
        ;;
    freebsd)
        ;;
    bsd/os)
        add_extralibs -lpoll -lgnugetopt
        strip="strip -d"
        ;;
    darwin)
        gas="gas-preprocessor.pl $cc"
        enabled ppc && add_asflags -force_cpusubtype_ALL
        SHFLAGS='-dynamiclib -Wl,-single_module -Wl,-install_name,$(SHLIBDIR)/$(SLIBNAME_WITH_MAJOR),-current_version,$(LIBVERSION),-compatibility_version,$(LIBMAJOR)'
        enabled x86_32 && append SHFLAGS -Wl,-read_only_relocs,suppress
        strip="${strip} -x"
        add_ldflags -Wl,-dynamic,-search_paths_first
        SLIBSUF=".dylib"
        SLIBNAME_WITH_VERSION='$(SLIBPREF)$(FULLNAME).$(LIBVERSION)$(SLIBSUF)'
        SLIBNAME_WITH_MAJOR='$(SLIBPREF)$(FULLNAME).$(LIBMAJOR)$(SLIBSUF)'
        FFSERVERLDFLAGS=-Wl,-bind_at_load
        objformat="macho"
        enabled x86_64 && objformat="macho64"
        enabled_any pic shared ||
            { check_cflags -mdynamic-no-pic && add_asflags -mdynamic-no-pic; }
        ;;
    mingw32*)
        if test $target_os = "mingw32ce"; then
            disable network
        else
            target_os=mingw32
        fi
        LIBTARGET=i386
        if enabled x86_64; then
            LIBTARGET="i386:x86-64"
        elif enabled arm; then
            LIBTARGET=arm-wince
        fi
        shlibdir_default="$bindir_default"
        SLIBPREF=""
        SLIBSUF=".dll"
        SLIBNAME_WITH_VERSION='$(SLIBPREF)$(FULLNAME)-$(LIBVERSION)$(SLIBSUF)'
        SLIBNAME_WITH_MAJOR='$(SLIBPREF)$(FULLNAME)-$(LIBMAJOR)$(SLIBSUF)'
        dlltool="${cross_prefix}dlltool"
        if check_cmd lib.exe -list; then
            SLIB_EXTRA_CMD='-lib.exe /machine:$(LIBTARGET) /def:$$(@:$(SLIBSUF)=.def) /out:$(SUBDIR)$(SLIBNAME:$(SLIBSUF)=.lib)'
            if enabled x86_64; then
                LIBTARGET=x64
            fi
        elif check_cmd $dlltool --version; then
            SLIB_EXTRA_CMD=-'$(DLLTOOL) -m $(LIBTARGET) -d $$(@:$(SLIBSUF)=.def) -l $(SUBDIR)$(SLIBNAME:$(SLIBSUF)=.lib) -D $(SLIBNAME_WITH_MAJOR)'
        fi
        SLIB_INSTALL_NAME='$(SLIBNAME_WITH_MAJOR)'
        SLIB_INSTALL_LINKS=
        SLIB_INSTALL_EXTRA_SHLIB='$(SLIBNAME:$(SLIBSUF)=.lib)'
        SLIB_INSTALL_EXTRA_LIB='lib$(SLIBNAME:$(SLIBSUF)=.dll.a) $(SLIBNAME_WITH_MAJOR:$(SLIBSUF)=.def)'
        SHFLAGS='-shared -Wl,--output-def,$$(@:$(SLIBSUF)=.def) -Wl,--out-implib,$(SUBDIR)lib$(SLIBNAME:$(SLIBSUF)=.dll.a) -Wl,--enable-runtime-pseudo-reloc -Wl,--enable-auto-image-base'
        objformat="win32"
        enable dos_paths
        check_cflags -fno-common
        check_cpp_condition _mingw.h "defined (__MINGW64_VERSION_MAJOR) || (__MINGW32_MAJOR_VERSION > 3) \
                                      || (__MINGW32_MAJOR_VERSION == 3 && __MINGW32_MINOR_VERSION >= 15)" ||
                die "ERROR: MinGW runtime version must be >= 3.15."
        add_cppflags -U__STRICT_ANSI__
        ;;
    cygwin*)
        target_os=cygwin
        shlibdir_default="$bindir_default"
        SLIBPREF="cyg"
        SLIBSUF=".dll"
        SLIBNAME_WITH_VERSION='$(SLIBPREF)$(FULLNAME)-$(LIBVERSION)$(SLIBSUF)'
        SLIBNAME_WITH_MAJOR='$(SLIBPREF)$(FULLNAME)-$(LIBMAJOR)$(SLIBSUF)'
        SLIB_INSTALL_NAME='$(SLIBNAME_WITH_MAJOR)'
        SLIB_INSTALL_LINKS=
        SLIB_INSTALL_EXTRA_LIB='lib$(FULLNAME).dll.a'
        SHFLAGS='-shared -Wl,--out-implib,$(SUBDIR)lib$(FULLNAME).dll.a'
        objformat="win32"
        enable dos_paths
        check_cflags -fno-common
        add_cppflags -U__STRICT_ANSI__
        ;;
    *-dos|freedos|opendos)
        network_extralibs="-lsocket"
        objformat="coff"
        enable dos_paths
        add_cppflags -U__STRICT_ANSI__
        ;;
    linux)
        add_cppflags -D_POSIX_C_SOURCE=200112 -D_XOPEN_SOURCE=600
        enable dv1394
        ;;
    irix*)
        target_os=irix
        ranlib="echo ignoring ranlib"
        ;;
    os/2*)
        strip="lxlite -CS"
        ln_s="cp -f"
        objformat="aout"
        add_cppflags -D_GNU_SOURCE
        add_ldflags -Zomf -Zbin-files -Zargs-wild -Zmap
        SHFLAGS='$(SUBDIR)$(NAME).def -Zdll -Zomf'
        FFSERVERLDFLAGS=""
        LIBSUF="_s.a"
        SLIBPREF=""
        SLIBSUF=".dll"
        SLIBNAME_WITH_VERSION='$(SLIBPREF)$(NAME)-$(LIBVERSION)$(SLIBSUF)'
        SLIBNAME_WITH_MAJOR='$(SLIBPREF)$(shell echo $(NAME) | cut -c1-6)$(LIBMAJOR)$(SLIBSUF)'
        SLIB_CREATE_DEF_CMD='echo LIBRARY $(SLIBNAME_WITH_MAJOR) INITINSTANCE TERMINSTANCE > $(SUBDIR)$(NAME).def; \
          echo PROTMODE >> $(SUBDIR)$(NAME).def; \
          echo CODE PRELOAD MOVEABLE DISCARDABLE >> $(SUBDIR)$(NAME).def; \
          echo DATA PRELOAD MOVEABLE MULTIPLE NONSHARED >> $(SUBDIR)$(NAME).def; \
          echo EXPORTS >> $(SUBDIR)$(NAME).def; \
          emxexp -o $(OBJS) >> $(SUBDIR)$(NAME).def'
        SLIB_EXTRA_CMD='emximp -o $(SUBDIR)$(LIBPREF)$(NAME)_dll.a $(SUBDIR)$(NAME).def; \
          emximp -o $(SUBDIR)$(LIBPREF)$(NAME)_dll.lib $(SUBDIR)$(NAME).def;'
        SLIB_INSTALL_EXTRA_LIB='$(LIBPREF)$(NAME)_dll.a $(LIBPREF)$(NAME)_dll.lib'
        enable dos_paths
        enable_weak os2threads
        ;;
    gnu/kfreebsd)
        add_cppflags -D_POSIX_C_SOURCE=200112 -D_XOPEN_SOURCE=600 -D_BSD_SOURCE
        ;;
    gnu)
        add_cppflags -D_POSIX_C_SOURCE=200112 -D_XOPEN_SOURCE=600
        ;;
    qnx)
        add_cppflags -D_QNX_SOURCE
        network_extralibs="-lsocket"
        ;;
    symbian)
        SLIBSUF=".dll"
        enable dos_paths
        add_cflags --include=$sysinclude/gcce/gcce.h -fvisibility=default
        add_cppflags -D__GCCE__ -D__SYMBIAN32__ -DSYMBIAN_OE_POSIX_SIGNALS
        add_ldflags -Wl,--target1-abs,--no-undefined \
                    -Wl,-Ttext,0x80000,-Tdata,0x1000000 -shared \
                    -Wl,--entry=_E32Startup -Wl,-u,_E32Startup
        add_extralibs -l:eexe.lib -l:usrt2_2.lib -l:dfpaeabi.dso \
                      -l:drtaeabi.dso -l:scppnwdl.dso -lsupc++ -lgcc \
                      -l:libc.dso -l:libm.dso -l:euser.dso -l:libcrt0.lib
        ;;
    none)
        ;;
    *)
        die "Unknown OS '$target_os'."
        ;;
esac

esc(){
    echo "$*" | sed 's/%/%25/g;s/:/%3a/g'
}

echo "config:$arch:$subarch:$cpu:$target_os:$(esc $cc_ident):$(esc $FFMPEG_CONFIGURATION)" >config.fate

check_cpp_condition stdlib.h "defined(__PIC__) || defined(__pic__) || defined(PIC)" && enable pic

set_default $PATHS_LIST

# we need to build at least one lib type
if ! enabled_any static shared; then
    cat <<EOF
At least one library type must be built.
Specify --enable-static to build the static libraries or --enable-shared to
build the shared libraries as well. To only build the shared libraries specify
--disable-static in addition to --enable-shared.
EOF
    exit 1;
fi

die_license_disabled() {
    enabled $1 || { enabled $2 && die "$2 is $1 and --enable-$1 is not specified."; }
}

die_license_disabled_gpl() {
    enabled $1 || { enabled $2 && die "$2 is incompatible with the gpl and --enable-$1 is not specified."; }
}

die_license_disabled gpl libcdio
die_license_disabled gpl libutvideo
die_license_disabled gpl libx264
die_license_disabled gpl libxavs
die_license_disabled gpl libxvid
die_license_disabled gpl x11grab

die_license_disabled nonfree libaacplus
die_license_disabled nonfree libfaac
enabled gpl && die_license_disabled_gpl nonfree libfdk_aac
enabled gpl && die_license_disabled_gpl nonfree openssl

die_license_disabled version3 libopencore_amrnb
die_license_disabled version3 libopencore_amrwb
die_license_disabled version3 libvo_aacenc
die_license_disabled version3 libvo_amrwbenc

enabled version3 && { enabled gpl && enable gplv3 || enable lgplv3; }

disabled optimizations || check_cflags -fomit-frame-pointer

enable_pic() {
    enable pic
    add_cppflags -DPIC
    add_cflags   -fPIC
    add_asflags  -fPIC
}

enabled pic && enable_pic

check_cc <<EOF || die "Symbol mangling check failed."
int ff_extern;
EOF
sym=$($nm $nm_opts $TMPO | awk '/ff_extern/{ print substr($0, match($0, /[^ \t]*ff_extern/)) }')
extern_prefix=${sym%%ff_extern*}

check_cc <<EOF && enable inline_asm
void foo(void) { __asm__ volatile ("" ::); }
EOF

_restrict=
for restrict_keyword in restrict __restrict__ __restrict; do
    check_cc <<EOF && _restrict=$restrict_keyword && break
void foo(char * $restrict_keyword p);
EOF
done

check_cc <<EOF && enable attribute_packed
struct { int x; } __attribute__((packed)) x;
EOF

check_cc <<EOF && enable attribute_may_alias
union { int x; } __attribute__((may_alias)) x;
EOF

check_cc <<EOF || die "endian test failed"
unsigned int endian = 'B' << 24 | 'I' << 16 | 'G' << 8 | 'E';
EOF
od -t x1 $TMPO | grep -q '42 *49 *47 *45' && enable bigendian

if enabled alpha; then

    check_cflags -mieee

elif enabled arm; then

    enabled thumb && check_cflags -mthumb || check_cflags -marm
    nogas=die

    if     check_cpp_condition stddef.h "defined __ARM_PCS_VFP"; then
        enable vfp_args
    elif ! check_cpp_condition stddef.h "defined __ARM_PCS || defined __SOFTFP__"; then
        case "${cross_prefix:-$cc}" in
            *hardfloat*)         enable vfp_args;   fpabi=vfp ;;
            *) check_ld "cc" <<EOF && enable vfp_args && fpabi=vfp || fpabi=soft ;;
__asm__ (".eabi_attribute 28, 1");
int main(void) { return 0; }
EOF
        esac
        warn "Compiler does not indicate floating-point ABI, guessing $fpabi."
    fi

    enabled armv5te && check_asm armv5te '"qadd r0, r0, r0"'
    enabled armv6   && check_asm armv6   '"sadd16 r0, r0, r0"'
    enabled armv6t2 && check_asm armv6t2 '"movt r0, #0"'
    enabled armvfp  && check_asm armvfp  '"fadds s0, s0, s0"'
    enabled neon    && check_asm neon    '"vadd.i16 q0, q0, q0"'
    enabled vfpv3   && check_asm vfpv3   '"vmov.f32 s0, #1.0"'

    check_asm asm_mod_q '"add r0, %Q0, %R0" :: "r"((long long)0)'
    check_asm asm_mod_y '"vmul.i32 d0, d0, %y0" :: "x"(0)'

    enabled_all armv6t2 shared !pic && enable_pic

elif enabled mips; then

    check_asm loongson '"dmult.g $1, $2, $3"'
    enabled mmi     && check_asm mmi     '"lq $2, 0($2)"'
    enabled mips32r2  && add_cflags "-mips32r2" &&
     check_asm mips32r2  '"rotr $t0, $t1, 1"'
    enabled mipsdspr1 && add_cflags "-mdsp" && add_asflags "-mdsp" &&
     check_asm mipsdspr1 '"addu.qb $t0, $t1, $t2"'
    enabled mipsdspr2 && add_cflags "-mdspr2" && add_asflags "-mdspr2" &&
     check_asm mipsdspr2 '"absq_s.qb $t0, $t1"'
    enabled mipsfpu   && add_cflags "-mhard-float" &&
     check_asm mipsfpu   '"madd.d $f0, $f2, $f4, $f6"'


elif enabled ppc; then

    enable local_aligned_8 local_aligned_16

    check_asm dcbzl     '"dcbzl 0, %0" :: "r"(0)'
    check_asm ibm_asm   '"add 0, 0, 0"'
    check_asm ppc4xx    '"maclhw r10, r11, r12"'
    check_asm xform_asm '"lwzx %1, %y0" :: "Z"(*(int*)0), "r"(0)'

    # AltiVec flags: The FSF version of GCC differs from the Apple version
    if enabled altivec; then
        nogas=warn
        check_cflags -maltivec -mabi=altivec &&
        { check_header altivec.h && inc_altivec_h="#include <altivec.h>" ; } ||
        check_cflags -faltivec

        # check if our compiler supports Motorola AltiVec C API
        check_cc <<EOF || disable altivec
$inc_altivec_h
int main(void) {
    vector signed int v1, v2, v3;
    v1 = vec_add(v2,v3);
    return 0;
}
EOF

        # check if our compiler supports braces for vector declarations
        check_cc <<EOF || die "You need a compiler that supports {} in AltiVec vector declarations."
$inc_altivec_h
int main (void) { (vector int) {1}; return 0; }
EOF
    fi

elif enabled sparc; then

    enabled vis && check_asm vis '"pdist %f0, %f0, %f0"' -mcpu=ultrasparc &&
        add_cflags -mcpu=ultrasparc -mtune=ultrasparc

elif enabled x86; then

    check_code ld immintrin.h "__xgetbv(0)" "cc" && enable xgetbv
    check_code ld intrin.h "int info[4]; __cpuid(info, 0)" "cc" && enable cpuid
    check_code ld intrin.h "__rdtsc()" "cc" && enable rdtsc
    check_code ld intrin.h "unsigned int x = __readeflags()" "cc" && enable rweflags

    check_code ld mmintrin.h "_mm_empty()" "cc" && enable mm_empty

    enable local_aligned_8 local_aligned_16

    # check whether EBP is available on x86
    # As 'i' is stored on the stack, this program will crash
    # if the base pointer is used to access it because the
    # base pointer is cleared in the inline assembly code.
    check_exec_crash <<EOF && enable ebp_available
    volatile int i=0;
    __asm__ volatile (
        "xorl %%ebp, %%ebp"
    ::: "%ebp");
    return i;
EOF

    # check whether EBX is available on x86
    check_asm ebx_available '""::"b"(0)' &&
        check_asm ebx_available '"":::"%ebx"'

    # check whether xmm clobbers are supported
    check_asm xmm_clobbers '"":::"%xmm0"'

    # check whether binutils is new enough to compile SSSE3/MMXEXT
    enabled ssse3 && check_asm ssse3 '"pabsw %xmm0, %xmm0"'
    enabled mmxext && check_asm mmxext '"pmaxub %mm0, %mm1"'

    if ! disabled_any asm mmx yasm; then
        if check_cmd $yasmexe --version; then
            enabled x86_64 && yasm_extra="-m amd64"
            yasm_debug="-g dwarf2"
        elif check_cmd nasm -v; then
            yasmexe=nasm
            yasm_debug="-g -F dwarf"
            enabled x86_64 && test "$objformat" = elf && objformat=elf64
        fi

        YASMFLAGS="-f $objformat $yasm_extra"
        enabled pic               && append YASMFLAGS "-DPIC"
        test -n "$extern_prefix"  && append YASMFLAGS "-DPREFIX"
        case "$objformat" in
            elf*) enabled debug && append YASMFLAGS $yasm_debug ;;
        esac

        check_yasm "pextrd [eax], xmm0, 1" && enable yasm ||
            die "yasm not found, use --disable-yasm for a crippled build"
        check_yasm "vextractf128 xmm0, ymm0, 0" || disable avx
        check_yasm "vfmaddps ymm0, ymm1, ymm2, ymm3" || disable fma4
        check_yasm "CPU amdnop" && enable cpunop
    fi

    case "$cpu" in
        athlon*|opteron*|k8*|pentium|pentium-mmx|prescott|nocona|atom|geode)
            disable fast_clz
        ;;
    esac

fi

if enabled asm; then
    as=${gas:=$as}
    check_asm gnu_as '".macro m n\n\\n:.int 0\n.endm\nm x"' ||
        $nogas "GNU assembler not found, install gas-preprocessor"
fi

check_ldflags -Wl,--as-needed

if check_func dlopen; then
    ldl=
elif check_func dlopen -ldl; then
    ldl=-ldl
fi

if enabled network; then
    check_type "sys/types.h sys/socket.h" socklen_t
    check_type netdb.h "struct addrinfo"
    check_type netinet/in.h "struct group_source_req" -D_BSD_SOURCE
    check_type netinet/in.h "struct ip_mreq_source" -D_BSD_SOURCE
    check_type netinet/in.h "struct ipv6_mreq" -D_DARWIN_C_SOURCE
    check_type netinet/in.h "struct sockaddr_in6"
    check_type poll.h "struct pollfd"
    check_type "sys/types.h sys/socket.h" "struct sockaddr_storage"
    check_struct "sys/types.h sys/socket.h" "struct sockaddr" sa_len
    check_type netinet/sctp.h "struct sctp_event_subscribe"
    check_func getaddrinfo $network_extralibs
    # Prefer arpa/inet.h over winsock2
    if check_header arpa/inet.h ; then
        check_func closesocket
    elif check_header winsock2.h ; then
        check_func_headers winsock2.h closesocket -lws2 &&
            network_extralibs="-lws2" ||
        { check_func_headers winsock2.h closesocket -lws2_32 &&
            network_extralibs="-lws2_32"; }
        check_func_headers ws2tcpip.h getaddrinfo $network_extralibs
        check_type ws2tcpip.h socklen_t
        check_type ws2tcpip.h "struct addrinfo"
        check_type ws2tcpip.h "struct group_source_req"
        check_type ws2tcpip.h "struct ip_mreq_source"
        check_type ws2tcpip.h "struct ipv6_mreq"
        check_type winsock2.h "struct pollfd"
        check_type ws2tcpip.h "struct sockaddr_in6"
        check_type ws2tcpip.h "struct sockaddr_storage"
        check_struct winsock2.h "struct sockaddr" sa_len
    else
        disable network
    fi
fi

# Solaris has nanosleep in -lrt, OpenSolaris no longer needs that
check_func nanosleep || { check_func nanosleep -lrt && add_extralibs -lrt; }

check_func  clock_gettime || { check_func clock_gettime -lrt && add_extralibs -lrt; }
check_func  fcntl
check_func  fork
check_func  gethrtime
check_func  getopt
check_func  getrusage
check_struct "sys/time.h sys/resource.h" "struct rusage" ru_maxrss
check_func  gettimeofday
check_func  inet_aton $network_extralibs
check_func  isatty
check_func  localtime_r
check_func  ${malloc_prefix}memalign            && enable memalign
check_func  mkstemp
check_func  mmap
check_func  ${malloc_prefix}posix_memalign      && enable posix_memalign
check_func_headers malloc.h _aligned_malloc     && enable aligned_malloc
check_func  setrlimit
check_func  strerror_r
check_func  strptime
check_func  sched_getaffinity
check_func  sysconf
check_func  sysctl
check_func  usleep
check_func_headers conio.h kbhit
check_func_headers windows.h PeekNamedPipe
check_func_headers io.h setmode
check_func_headers lzo/lzo1x.h lzo1x_999_compress
check_lib2 "windows.h shellapi.h" CommandLineToArgvW -lshell32
check_lib2 "windows.h psapi.h" GetProcessMemoryInfo -lpsapi
check_func_headers windows.h GetProcessAffinityMask
check_func_headers windows.h GetProcessTimes
check_func_headers windows.h GetSystemTimeAsFileTime
check_func_headers windows.h MapViewOfFile
check_func_headers windows.h Sleep
check_func_headers windows.h VirtualAlloc
check_func_headers glob.h glob

check_header dlfcn.h
check_header dxva.h
check_header dxva2api.h -D_WIN32_WINNT=0x0600
check_header libcrystalhd/libcrystalhd_if.h
check_header malloc.h
check_header poll.h
check_header sys/mman.h
check_header sys/param.h
check_header sys/resource.h
check_header sys/select.h
check_header sys/time.h
check_header termios.h
check_header unistd.h
check_header vdpau/vdpau.h
check_header vdpau/vdpau_x11.h
check_header windows.h
check_header X11/extensions/XvMClib.h
check_header asm/types.h

disabled  zlib || check_lib   zlib.h      zlibVersion -lz   || disable  zlib
disabled bzlib || check_lib2 bzlib.h BZ2_bzlibVersion -lbz2 || disable bzlib

# check for VDA header
if ! disabled vda; then
    if check_header VideoDecodeAcceleration/VDADecoder.h; then
        enable vda
        add_extralibs -framework CoreFoundation -framework VideoDecodeAcceleration -framework QuartzCore
    fi
fi

if ! disabled w32threads && ! enabled pthreads; then
    check_func _beginthreadex && enable w32threads
fi

# check for some common methods of building with pthread support
# do this before the optional library checks as some of them require pthreads
if ! disabled pthreads && ! enabled w32threads && ! enabled os2threads; then
    enable pthreads
    if check_func pthread_create; then
        :
    elif check_func pthread_create -pthread; then
        add_cflags -pthread
        add_extralibs -pthread
    elif check_func pthread_create -pthreads; then
        add_cflags -pthreads
        add_extralibs -pthreads
    elif check_func pthread_create -lpthreadGC2; then
        add_extralibs -lpthreadGC2
    elif ! check_lib pthread.h pthread_create -lpthread; then
        disable pthreads
    fi
fi

for thread in $THREADS_LIST; do
    if enabled $thread; then
        test -n "$thread_type" &&
            die "ERROR: Only one thread type must be selected." ||
            thread_type="$thread"
    fi
done

if enabled pthreads; then
  check_func pthread_cancel
fi

check_lib math.h sin -lm && LIBM="-lm"
disabled crystalhd || check_lib libcrystalhd/libcrystalhd_if.h DtsCrystalHDVersion -lcrystalhd || disable crystalhd
enabled vaapi && require vaapi va/va.h vaInitialize -lva

check_mathfunc cbrtf
check_mathfunc exp2
check_mathfunc exp2f
check_mathfunc isinf
check_mathfunc isnan
check_mathfunc llrint
check_mathfunc llrintf
check_mathfunc log2
check_mathfunc log2f
check_mathfunc lrint
check_mathfunc lrintf
check_mathfunc rint
check_mathfunc round
check_mathfunc roundf
check_mathfunc trunc
check_mathfunc truncf

# these are off by default, so fail if requested and not available
enabled avisynth   && require2 vfw32 "windows.h vfw.h" AVIFileInit -lavifil32
enabled fontconfig && require_pkg_config fontconfig "fontconfig/fontconfig.h" FcInit
enabled frei0r     && { check_header frei0r.h || die "ERROR: frei0r.h header not found"; }
enabled gnutls     && require_pkg_config gnutls gnutls/gnutls.h gnutls_global_init
enabled libiec61883 && require libiec61883 libiec61883/iec61883.h iec61883_cmp_connect -lraw1394 -lavc1394 -lrom1394 -liec61883
enabled libaacplus && require  "libaacplus >= 2.0.0" aacplus.h aacplusEncOpen -laacplus
enabled libass     && require_pkg_config libass ass/ass.h ass_library_init
enabled libbluray  && require libbluray libbluray/bluray.h bd_open -lbluray
enabled libcelt    && require libcelt celt/celt.h celt_decode -lcelt0 &&
                      { check_lib celt/celt.h celt_decoder_create_custom -lcelt0 ||
                        die "ERROR: libcelt version must be >= 0.11.0."; }
enabled libcaca    && require_pkg_config caca caca.h caca_create_canvas
enabled libfaac    && require2 libfaac "stdint.h faac.h" faacEncGetVersion -lfaac
enabled libfdk_aac && require  libfdk_aac fdk-aac/aacenc_lib.h aacEncOpen -lfdk-aac
flite_libs="-lflite_cmu_time_awb -lflite_cmu_us_awb -lflite_cmu_us_kal -lflite_cmu_us_kal16 -lflite_cmu_us_rms -lflite_cmu_us_slt -lflite_usenglish -lflite_cmulex -lflite"
enabled libflite   && require2 libflite "flite/flite.h" flite_init $flite_libs
enabled libfreetype && require_pkg_config freetype2 "ft2build.h freetype/freetype.h" FT_Init_FreeType
enabled libgsm     && require  libgsm gsm/gsm.h gsm_create -lgsm
enabled libilbc    && require  libilbc ilbc.h WebRtcIlbcfix_InitDecode -lilbc
enabled libmodplug && require  libmodplug libmodplug/modplug.h ModPlug_Load -lmodplug
enabled libmp3lame && require  "libmp3lame >= 3.98.3" lame/lame.h lame_set_VBR_quality -lmp3lame
enabled libnut     && require  libnut libnut.h nut_demuxer_init -lnut
enabled libopencore_amrnb  && require libopencore_amrnb opencore-amrnb/interf_dec.h Decoder_Interface_init -lopencore-amrnb
enabled libopencore_amrwb  && require libopencore_amrwb opencore-amrwb/dec_if.h D_IF_init -lopencore-amrwb
enabled libopencv  && require_pkg_config opencv opencv/cxcore.h cvCreateImageHeader
enabled libopenjpeg && require libopenjpeg openjpeg.h opj_version -lopenjpeg
enabled libopus    && require_pkg_config opus opus_multistream.h opus_multistream_decoder_create
enabled libpulse && require_pkg_config libpulse-simple pulse/simple.h pa_simple_new
enabled librtmp    && require_pkg_config librtmp librtmp/rtmp.h RTMP_Socket
enabled libschroedinger && require_pkg_config schroedinger-1.0 schroedinger/schro.h schro_init
enabled libspeex   && require  libspeex speex/speex.h speex_decoder_init -lspeex
enabled libstagefright_h264  && require_cpp libstagefright_h264 "binder/ProcessState.h media/stagefright/MetaData.h
    media/stagefright/MediaBufferGroup.h media/stagefright/MediaDebug.h media/stagefright/MediaDefs.h
    media/stagefright/OMXClient.h media/stagefright/OMXCodec.h" android::OMXClient -lstagefright -lmedia -lutils -lbinder -lgnustl_static
enabled libtheora  && require  libtheora theora/theoraenc.h th_info_init -ltheoraenc -ltheoradec -logg
enabled libtwolame && require  libtwolame twolame.h twolame_init -ltwolame &&
                      { check_lib twolame.h twolame_encode_buffer_float32_interleaved -ltwolame ||
                        die "ERROR: libtwolame version must be >= 0.3.10"; }
enabled libutvideo    && require_cpp utvideo "stdint.h stdlib.h utvideo/utvideo.h utvideo/Codec.h" 'CCodec*' -lutvideo -lstdc++
enabled libv4l2    && require_pkg_config libv4l2 libv4l2.h v4l2_ioctl
enabled libvo_aacenc && require libvo_aacenc vo-aacenc/voAAC.h voGetAACEncAPI -lvo-aacenc
enabled libvo_amrwbenc && require libvo_amrwbenc vo-amrwbenc/enc_if.h E_IF_init -lvo-amrwbenc
enabled libvorbis  && require  libvorbis vorbis/vorbisenc.h vorbis_info_init -lvorbisenc -lvorbis -logg
enabled libvpx     && {
    enabled libvpx_decoder && { check_lib2 "vpx/vpx_decoder.h vpx/vp8dx.h" vpx_codec_dec_init_ver -lvpx ||
                                die "ERROR: libvpx decoder version must be >=0.9.1"; }
    enabled libvpx_encoder && { check_lib2 "vpx/vpx_encoder.h vpx/vp8cx.h" "vpx_codec_enc_init_ver VP8E_SET_MAX_INTRA_BITRATE_PCT" -lvpx ||
                                die "ERROR: libvpx encoder version must be >=0.9.7"; } }
enabled libx264    && require  libx264 x264.h x264_encoder_encode -lx264 &&
                      { check_cpp_condition x264.h "X264_BUILD >= 118" ||
                        die "ERROR: libx264 version must be >= 0.118."; }
enabled libxavs    && require  libxavs xavs.h xavs_encoder_encode -lxavs
enabled libxvid    && require  libxvid xvid.h xvid_global -lxvidcore
enabled openal     && { { for al_libs in "${OPENAL_LIBS}" "-lopenal" "-lOpenAL32"; do
                        check_lib 'AL/al.h' alGetError "${al_libs}" && break; done } ||
                        die "ERROR: openal not found"; } &&
                      { check_cpp_condition "AL/al.h" "defined(AL_VERSION_1_1)" ||
                        die "ERROR: openal version must be 1.1 or compatible"; }
enabled openssl    && { check_lib openssl/ssl.h SSL_library_init -lssl -lcrypto ||
                        check_lib openssl/ssl.h SSL_library_init -lssl32 -leay32 ||
                        check_lib openssl/ssl.h SSL_library_init -lssl -lcrypto -lws2_32 -lgdi32 ||
                        die "ERROR: openssl not found"; }

if enabled gnutls; then
    { check_lib nettle/bignum.h nettle_mpz_get_str_256 -lnettle -lhogweed -lgmp && enable nettle; } ||
    { check_lib gcrypt.h gcry_mpi_new -lgcrypt && enable gcrypt; }
fi

# libdc1394 check
if enabled libdc1394; then
    { check_lib dc1394/dc1394.h dc1394_new -ldc1394 -lraw1394 &&
        enable libdc1394_2; } ||
    { check_lib libdc1394/dc1394_control.h dc1394_create_handle -ldc1394_control -lraw1394 &&
        enable libdc1394_1; } ||
    die "ERROR: No version of libdc1394 found "
fi

SDL_CONFIG="${cross_prefix}sdl-config"
if check_pkg_config sdl SDL_events.h SDL_PollEvent; then
    check_cpp_condition SDL.h "(SDL_MAJOR_VERSION<<16 | SDL_MINOR_VERSION<<8 | SDL_PATCHLEVEL) >= 0x010201" $sdl_cflags &&
    enable sdl &&
    check_struct SDL.h SDL_VideoInfo current_w $sdl_cflags && enable sdl_video_size
else
  if "${SDL_CONFIG}" --version > /dev/null 2>&1; then
    sdl_cflags=$("${SDL_CONFIG}" --cflags)
    sdl_libs=$("${SDL_CONFIG}" --libs)
    check_func_headers SDL_version.h SDL_Linked_Version $sdl_cflags $sdl_libs &&
    check_cpp_condition SDL.h "(SDL_MAJOR_VERSION<<16 | SDL_MINOR_VERSION<<8 | SDL_PATCHLEVEL) >= 0x010201" $sdl_cflags &&
    enable sdl &&
    check_struct SDL.h SDL_VideoInfo current_w $sdl_cflags && enable sdl_video_size
  fi
fi
enabled sdl && add_cflags $sdl_cflags && add_extralibs $sdl_libs

texi2html --help 2> /dev/null | grep -q 'init-file' && enable texi2html || disable texi2html
makeinfo --version > /dev/null 2>&1 && enable makeinfo  || disable makeinfo
pod2man --help > /dev/null 2>&1 && enable pod2man || disable pod2man

check_header linux/fb.h
check_header linux/videodev.h
check_header linux/videodev2.h
check_struct linux/videodev2.h "struct v4l2_frmivalenum" discrete

check_header sys/videoio.h

check_func_headers "windows.h vfw.h" capCreateCaptureWindow "$vfwcap_indev_extralibs"
# check that WM_CAP_DRIVER_CONNECT is defined to the proper value
# w32api 3.12 had it defined wrong
check_cpp_condition vfw.h "WM_CAP_DRIVER_CONNECT > WM_USER" && enable vfwcap_defines

check_type "dshow.h" IBaseFilter

# check for ioctl_meteor.h, ioctl_bt848.h and alternatives
{ check_header dev/bktr/ioctl_meteor.h &&
  check_header dev/bktr/ioctl_bt848.h; } ||
{ check_header machine/ioctl_meteor.h &&
  check_header machine/ioctl_bt848.h; } ||
{ check_header dev/video/meteor/ioctl_meteor.h &&
  check_header dev/video/bktr/ioctl_bt848.h; } ||
check_header dev/ic/bt8xx.h

check_header sndio.h
if check_struct sys/soundcard.h audio_buf_info bytes; then
    enable_safe sys/soundcard.h
else
    check_cc -D__BSD_VISIBLE -D__XSI_VISIBLE <<EOF && add_cppflags -D__BSD_VISIBLE -D__XSI_VISIBLE && enable_safe sys/soundcard.h
    #include <sys/soundcard.h>
    audio_buf_info abc;
EOF
fi
check_header soundcard.h

enabled_any alsa_indev alsa_outdev && check_lib2 alsa/asoundlib.h snd_pcm_htimestamp -lasound

enabled jack_indev && check_lib2 jack/jack.h jack_client_open -ljack && check_func sem_timedwait &&
    check_func jack_port_get_latency_range -ljack

enabled_any sndio_indev sndio_outdev && check_lib2 sndio.h sio_open -lsndio

enabled libcdio &&
    check_lib2 "cdio/cdda.h cdio/paranoia.h" cdio_cddap_open "-lcdio_paranoia -lcdio_cdda -lcdio"

enabled x11grab                                           &&
require X11 X11/Xlib.h XOpenDisplay -lX11                 &&
require Xext X11/extensions/XShm.h XShmCreateImage -lXext &&
require Xfixes X11/extensions/Xfixes.h XFixesGetCursorImage -lXfixes

if ! disabled vaapi; then
    check_lib va/va.h vaInitialize -lva && {
        check_cpp_condition va/va_version.h "VA_CHECK_VERSION(0,32,0)" ||
        warn "Please upgrade to VA-API >= 0.32 if you would like full VA-API support.";
    } || disable vaapi
fi

if ! disabled vdpau && enabled vdpau_vdpau_h; then
check_cpp_condition \
    vdpau/vdpau.h "defined VDP_DECODER_PROFILE_MPEG4_PART2_ASP" ||
    { echolog "Please upgrade to libvdpau >= 0.2 if you would like vdpau support." &&
      disable vdpau; }
fi

enabled debug && add_cflags -g"$debuglevel" && add_asflags -g"$debuglevel"
enabled coverage && add_cflags "-fprofile-arcs -ftest-coverage" && add_ldflags "-fprofile-arcs -ftest-coverage"
test -n "$valgrind" && target_exec="$valgrind --error-exitcode=1 --malloc-fill=0x2a --track-origins=yes --leak-check=full --gen-suppressions=all --suppressions=$source_path/tests/fate-valgrind.supp"

# add some useful compiler flags if supported
check_cflags -Wdeclaration-after-statement
check_cflags -Wall
check_cflags -Wno-parentheses
check_cflags -Wno-switch
check_cflags -Wno-format-zero-length
check_cflags -Wdisabled-optimization
check_cflags -Wpointer-arith
check_cflags -Wredundant-decls
check_cflags -Wno-pointer-sign
check_cflags -Wwrite-strings
check_cflags -Wtype-limits
check_cflags -Wundef
check_cflags -Wmissing-prototypes
check_cflags -Wno-pointer-to-int-cast
check_cflags -Wstrict-prototypes
enabled extra_warnings && check_cflags -Winline

# add some linker flags
check_ldflags -Wl,--warn-common
check_ldflags -Wl,-rpath-link=libpostproc:libswresample:libswscale:libavfilter:libavdevice:libavformat:libavcodec:libavutil:libavresample
test_ldflags -Wl,-Bsymbolic && append SHFLAGS -Wl,-Bsymbolic

enabled xmm_clobber_test &&
    check_ldflags -Wl,--wrap,avcodec_open2              \
                  -Wl,--wrap,avcodec_decode_audio4      \
                  -Wl,--wrap,avcodec_decode_video2      \
                  -Wl,--wrap,avcodec_decode_subtitle2   \
                  -Wl,--wrap,avcodec_encode_audio2      \
                  -Wl,--wrap,avcodec_encode_video       \
                  -Wl,--wrap,avcodec_encode_subtitle    \
                  -Wl,--wrap,sws_scale ||
    disable xmm_clobber_test

echo "X{};" > $TMPV
if test_ldflags -Wl,--version-script,$TMPV; then
    append SHFLAGS '-Wl,--version-script,\$(SUBDIR)lib\$(NAME).ver'
    check_cc <<EOF && enable symver_asm_label
void ff_foo(void) __asm__ ("av_foo@VERSION");
void ff_foo(void) { ${inline_asm+__asm__($quotes);} }
EOF
    check_cc <<EOF && enable symver_gnu_asm
__asm__(".symver ff_foo,av_foo@VERSION");
void ff_foo(void) {}
EOF
fi

if [ -n "$optflags" ]; then
    add_cflags $optflags
elif enabled small; then
    add_cflags $cflags_size
elif enabled optimizations; then
    add_cflags $cflags_speed
else
    add_cflags $cflags_noopt
fi
check_cflags -fno-math-errno
check_cflags -fno-signed-zeros
check_cc -mno-red-zone <<EOF && noredzone_flags="-mno-red-zone"
int x;
EOF


if enabled icc; then
    # Just warnings, no remarks
    check_cflags -w1
    # -wd: Disable following warnings
    # 144, 167, 556: -Wno-pointer-sign
    # 1292: attribute "foo" ignored
    # 1419: external declaration in primary source file
    # 10006: ignoring unknown option -fno-signed-zeros
    # 10148: ignoring unknown option -Wno-parentheses
    # 10156: ignoring option '-W'; no argument required
    check_cflags -wd144,167,556,1292,1419,10006,10148,10156
    # 11030: Warning unknown option --as-needed
    # 10156: ignoring option '-export'; no argument required
    check_ldflags -wd10156,11030
    # Allow to compile with optimizations
    check_ldflags -march=$cpu
    # icc 11.0 and 11.1 work with ebp_available, but don't pass the test
    enable ebp_available
    if enabled x86_32; then
        icc_version=$($cc -dumpversion)
        test ${icc_version%%.*} -ge 11 &&
            check_cflags -falign-stack=maintain-16-byte ||
            disable aligned_stack
    fi
elif enabled ccc; then
    # disable some annoying warnings
    add_cflags -msg_disable cvtu32to64
    add_cflags -msg_disable embedcomment
    add_cflags -msg_disable needconstext
    add_cflags -msg_disable nomainieee
    add_cflags -msg_disable ptrmismatch1
    add_cflags -msg_disable unreachcode
elif enabled gcc; then
    check_cflags -fno-tree-vectorize
    check_cflags -Werror=implicit-function-declaration
    check_cflags -Werror=missing-prototypes
elif enabled llvm_gcc; then
    check_cflags -mllvm -stack-alignment=16
elif enabled clang; then
    check_cflags -mllvm -stack-alignment=16
    check_cflags -Qunused-arguments
elif enabled armcc; then
    # 2523: use of inline assembler is deprecated
    add_cflags -W${armcc_opt},--diag_suppress=2523
    add_cflags -W${armcc_opt},--diag_suppress=1207
    add_cflags -W${armcc_opt},--diag_suppress=1293 # assignment in condition
    add_cflags -W${armcc_opt},--diag_suppress=3343 # hardfp compat
    add_cflags -W${armcc_opt},--diag_suppress=167  # pointer sign
    add_cflags -W${armcc_opt},--diag_suppress=513  # pointer sign
elif enabled tms470; then
    add_cflags -pds=824 -pds=837
elif enabled pathscale; then
    add_cflags -fstrict-overflow -OPT:wrap_around_unsafe_opt=OFF
fi

enabled_any $THREADS_LIST      && enable threads

check_deps $CONFIG_LIST       \
           $CONFIG_EXTRA      \
           $HAVE_LIST         \
           $ALL_COMPONENTS    \
           $ALL_TESTS         \

enabled asm || { arch=c; disable $ARCH_LIST $ARCH_EXT_LIST; }

if test $target_os = "haiku"; then
    disable memalign
    disable posix_memalign
fi

! enabled_any memalign posix_memalign aligned_malloc &&
    enabled_any $need_memalign && enable memalign_hack

# add_dep lib dep
# -> enable ${lib}_deps_${dep}
# -> add $dep to ${lib}_deps only once
add_dep() {
    lib=$1
    dep=$2
    enabled "${lib}_deps_${dep}" && return 0
    enable  "${lib}_deps_${dep}"
    prepend "${lib}_deps" $dep
}

# merge deps lib components
# merge all ${component}_deps into ${lib}_deps and ${lib}_deps_*
merge_deps() {
    lib=$1
    shift
    for comp in $*; do
        enabled $comp || continue
        eval "dep=\"\$${comp}_deps\""
        for d in $dep; do
            add_dep $lib $d
        done
    done
}

merge_deps libavfilter $FILTER_LIST

echo "install prefix            $prefix"
echo "source path               $source_path"
echo "C compiler                $cc"
echo "ARCH                      $arch ($cpu)"
if test "$build_suffix" != ""; then
    echo "build suffix              $build_suffix"
fi
if test "$progs_suffix" != ""; then
    echo "progs suffix              $progs_suffix"
fi
if test "$extra_version" != ""; then
    echo "version string suffix     $extra_version"
fi
echo "big-endian                ${bigendian-no}"
echo "runtime cpu detection     ${runtime_cpudetect-no}"
if enabled x86; then
    echo "${yasmexe}                      ${yasm-no}"
    echo "MMX enabled               ${mmx-no}"
    echo "MMXEXT enabled            ${mmxext-no}"
    echo "3DNow! enabled            ${amd3dnow-no}"
    echo "3DNow! extended enabled   ${amd3dnowext-no}"
    echo "SSE enabled               ${sse-no}"
    echo "SSSE3 enabled             ${ssse3-no}"
    echo "AVX enabled               ${avx-no}"
    echo "FMA4 enabled              ${fma4-no}"
    echo "CMOV enabled              ${cmov-no}"
    echo "CMOV is fast              ${fast_cmov-no}"
    echo "EBX available             ${ebx_available-no}"
    echo "EBP available             ${ebp_available-no}"
fi
if enabled arm; then
    echo "ARMv5TE enabled           ${armv5te-no}"
    echo "ARMv6 enabled             ${armv6-no}"
    echo "ARMv6T2 enabled           ${armv6t2-no}"
    echo "ARM VFP enabled           ${armvfp-no}"
    echo "NEON enabled              ${neon-no}"
fi
if enabled mips; then
    echo "MMI enabled               ${mmi-no}"
    echo "MIPS FPU enabled          ${mipsfpu-no}"
    echo "MIPS32R2 enabled          ${mips32r2-no}"
    echo "MIPS DSP R1 enabled       ${mipsdspr1-no}"
    echo "MIPS DSP R2 enabled       ${mipsdspr2-no}"
fi
if enabled ppc; then
    echo "AltiVec enabled           ${altivec-no}"
    echo "PPC 4xx optimizations     ${ppc4xx-no}"
    echo "dcbzl available           ${dcbzl-no}"
fi
if enabled sparc; then
    echo "VIS enabled               ${vis-no}"
fi
echo "debug symbols             ${debug-no}"
echo "strip symbols             ${stripping-no}"
echo "optimize for size         ${small-no}"
echo "optimizations             ${optimizations-no}"
echo "static                    ${static-no}"
echo "shared                    ${shared-no}"
echo "postprocessing support    ${postproc-no}"
echo "new filter support        ${avfilter-no}"
echo "network support           ${network-no}"
echo "threading support         ${thread_type-no}"
echo "safe bitstream reader     ${safe_bitstream_reader-no}"
echo "SDL support               ${sdl-no}"
echo "libdxva2 enabled          ${dxva2-no}"
echo "libva enabled             ${vaapi-no}"
echo "libvdpau enabled          ${vdpau-no}"
echo "AVISynth enabled          ${avisynth-no}"
echo "frei0r enabled            ${frei0r-no}"
echo "gnutls enabled            ${gnutls-no}"
echo "libaacplus enabled        ${libaacplus-no}"
echo "libass enabled            ${libass-no}"
echo "libcaca enabled           ${libcaca-no}"
echo "libcdio support           ${libcdio-no}"
echo "libcelt enabled           ${libcelt-no}"
echo "libdc1394 support         ${libdc1394-no}"
echo "libfaac enabled           ${libfaac-no}"
echo "libfdk-aac enabled        ${libfdk_aac-no}"
echo "libgsm enabled            ${libgsm-no}"
echo "libiec61883 support       ${libiec61883-no}"
echo "libilbc enabled           ${libilbc-no}"
echo "libmodplug enabled        ${libmodplug-no}"
echo "libmp3lame enabled        ${libmp3lame-no}"
echo "libnut enabled            ${libnut-no}"
echo "libopencore-amrnb support ${libopencore_amrnb-no}"
echo "libopencore-amrwb support ${libopencore_amrwb-no}"
echo "libopencv support         ${libopencv-no}"
echo "libopenjpeg enabled       ${libopenjpeg-no}"
echo "libopus enabled           ${libopus-no}"
echo "libpulse enabled          ${libpulse-no}"
echo "librtmp enabled           ${librtmp-no}"
echo "libschroedinger enabled   ${libschroedinger-no}"
echo "libspeex enabled          ${libspeex-no}"
echo "libstagefright-h264 enabled    ${libstagefright_h264-no}"
echo "libtheora enabled         ${libtheora-no}"
echo "libtwolame enabled        ${libtwolame-no}"
echo "libutvideo enabled        ${libutvideo-no}"
echo "libv4l2 enabled           ${libv4l2-no}"
echo "libvo-aacenc support      ${libvo_aacenc-no}"
echo "libvo-amrwbenc support    ${libvo_amrwbenc-no}"
echo "libvorbis enabled         ${libvorbis-no}"
echo "libvpx enabled            ${libvpx-no}"
echo "libx264 enabled           ${libx264-no}"
echo "libxavs enabled           ${libxavs-no}"
echo "libxvid enabled           ${libxvid-no}"
echo "openal enabled            ${openal-no}"
echo "openssl enabled           ${openssl-no}"
echo "zlib enabled              ${zlib-no}"
echo "bzlib enabled             ${bzlib-no}"
<<<<<<< HEAD
echo "texi2html enabled         ${texi2html-no}"
echo "pod2man enabled           ${pod2man-no}"
echo "makeinfo enabled          ${makeinfo-no}"
=======
>>>>>>> 5864eb42
test -n "$random_seed" &&
    echo "random seed               ${random_seed}"
echo

for type in decoder encoder hwaccel parser demuxer muxer protocol filter bsf indev outdev; do
    echo "Enabled ${type}s:"
    eval list=\$$(toupper $type)_LIST
    print_enabled '_*' $list | sort | pr -r -3 -t
    echo
done

license="LGPL version 2.1 or later"
if enabled nonfree; then
    license="nonfree and unredistributable"
elif enabled gplv3; then
    license="GPL version 3 or later"
elif enabled lgplv3; then
    license="LGPL version 3 or later"
elif enabled gpl; then
    license="GPL version 2 or later"
fi

echo "License: $license"

echo "Creating config.mak and config.h..."

test -e Makefile || $ln_s "$source_path/Makefile" .

enabled stripping || strip="echo skipping strip"

config_files="$TMPH config.mak"

cat > config.mak <<EOF
# Automatically generated by configure - do not modify!
ifndef FFMPEG_CONFIG_MAK
FFMPEG_CONFIG_MAK=1
FFMPEG_CONFIGURATION=$FFMPEG_CONFIGURATION
prefix=$prefix
LIBDIR=\$(DESTDIR)$libdir
SHLIBDIR=\$(DESTDIR)$shlibdir
INCDIR=\$(DESTDIR)$incdir
BINDIR=\$(DESTDIR)$bindir
DATADIR=\$(DESTDIR)$datadir
MANDIR=\$(DESTDIR)$mandir
SRC_PATH=$source_path
ifndef MAIN_MAKEFILE
SRC_PATH:=\$(SRC_PATH:.%=..%)
endif
CC_IDENT=$cc_ident
ARCH=$arch
CC=$cc
CXX=$cxx
AS=$as
LD=$ld
DEPCC=$dep_cc
DEPCCFLAGS=$DEPCCFLAGS \$(CPPFLAGS)
DEPAS=$as
DEPASFLAGS=$DEPASFLAGS \$(CPPFLAGS)
YASM=$yasmexe
DEPYASM=$yasmexe
AR=$ar
RANLIB=$ranlib
CP=cp -p
LN_S=$ln_s
STRIP=$strip
CPPFLAGS=$CPPFLAGS
CFLAGS=$CFLAGS
CXXFLAGS=$CXXFLAGS
ASFLAGS=$ASFLAGS
AS_C=$AS_C
AS_O=$AS_O
CC_C=$CC_C
CC_O=$CC_O
CXX_C=$CXX_C
CXX_O=$CXX_O
LD_O=$LD_O
DLLTOOL=$dlltool
LDFLAGS=$LDFLAGS
LDFLAGS-ffserver=$FFSERVERLDFLAGS
SHFLAGS=$SHFLAGS
YASMFLAGS=$YASMFLAGS
BUILDSUF=$build_suffix
PROGSSUF=$progs_suffix
FULLNAME=$FULLNAME
LIBPREF=$LIBPREF
LIBSUF=$LIBSUF
LIBNAME=$LIBNAME
SLIBPREF=$SLIBPREF
SLIBSUF=$SLIBSUF
EXESUF=$EXESUF
EXTRA_VERSION=$extra_version
CCDEP=$CCDEP
CXXDEP=$CXXDEP
CCDEP_FLAGS=$CCDEP_FLAGS
ASDEP=$ASDEP
ASDEP_FLAGS=$ASDEP_FLAGS
CC_DEPFLAGS=$CC_DEPFLAGS
AS_DEPFLAGS=$AS_DEPFLAGS
HOSTCC=$host_cc
HOSTCFLAGS=$host_cflags
HOSTEXESUF=$HOSTEXESUF
HOSTLDFLAGS=$host_ldflags
HOSTLIBS=$host_libs
DEPHOSTCC=$host_cc
DEPHOSTCCFLAGS=$DEPHOSTCCFLAGS \$(HOSTCCFLAGS)
HOSTCCDEP=$HOSTCCDEP
HOSTCCDEP_FLAGS=$HOSTCCDEP_FLAGS
HOSTCC_DEPFLAGS=$HOSTCC_DEPFLAGS
HOSTCC_C=$HOSTCC_C
HOSTCC_O=$HOSTCC_O
TARGET_EXEC=$target_exec
TARGET_PATH=$target_path
LIBS-ffplay=$sdl_libs
CFLAGS-ffplay=$sdl_cflags
LIB_INSTALL_EXTRA_CMD=$LIB_INSTALL_EXTRA_CMD
EXTRALIBS=$extralibs
INSTALL=$install
LIBTARGET=${LIBTARGET}
SLIBNAME=${SLIBNAME}
SLIBNAME_WITH_VERSION=${SLIBNAME_WITH_VERSION}
SLIBNAME_WITH_MAJOR=${SLIBNAME_WITH_MAJOR}
SLIB_CREATE_DEF_CMD=${SLIB_CREATE_DEF_CMD}
SLIB_EXTRA_CMD=${SLIB_EXTRA_CMD}
SLIB_INSTALL_NAME=${SLIB_INSTALL_NAME}
SLIB_INSTALL_LINKS=${SLIB_INSTALL_LINKS}
SLIB_INSTALL_EXTRA_LIB=${SLIB_INSTALL_EXTRA_LIB}
SLIB_INSTALL_EXTRA_SHLIB=${SLIB_INSTALL_EXTRA_SHLIB}
SAMPLES:=${samples:-\$(FATE_SAMPLES)}
NOREDZONE_FLAGS=$noredzone_flags
EOF

get_version(){
    lcname=$1
    name=$(toupper $lcname)
    file=$source_path/$lcname/version.h
    eval $(grep "#define ${name}_VERSION_M" "$file" | awk '{ print $2"="$3 }')
    eval ${name}_VERSION=\$${name}_VERSION_MAJOR.\$${name}_VERSION_MINOR.\$${name}_VERSION_MICRO
    eval echo "${lcname}_VERSION=\$${name}_VERSION" >> config.mak
    eval echo "${lcname}_VERSION_MAJOR=\$${name}_VERSION_MAJOR" >> config.mak
}

get_version_old(){
    name=$1
    file=$source_path/$2
# This condition will be removed when we stop supporting old libpostproc versions
if ! test "$name" = LIBPOSTPROC || test "$postproc_version" = current; then
    eval $(grep "#define ${name}_VERSION_M" "$file" | awk '{ print $2"="$3 }')
    eval ${name}_VERSION=\$${name}_VERSION_MAJOR.\$${name}_VERSION_MINOR.\$${name}_VERSION_MICRO
fi
    lcname=$(tolower $name)
    eval echo "${lcname}_VERSION=\$${name}_VERSION" >> config.mak
    eval echo "${lcname}_VERSION_MAJOR=\$${name}_VERSION_MAJOR" >> config.mak
}

get_version_old LIBPOSTPROC libpostproc/postprocess.h
get_version_old LIBSWRESAMPLE libswresample/swresample.h

get_version libavcodec
get_version libavdevice
get_version libavfilter
get_version libavformat
get_version libavresample
get_version libavutil
get_version libswscale

cat > $TMPH <<EOF
/* Automatically generated by configure - do not modify! */
#ifndef FFMPEG_CONFIG_H
#define FFMPEG_CONFIG_H
#define FFMPEG_CONFIGURATION "$(c_escape $FFMPEG_CONFIGURATION)"
#define FFMPEG_LICENSE "$(c_escape $license)"
#define FFMPEG_DATADIR "$(eval c_escape $datadir)"
#define AVCONV_DATADIR "$(eval c_escape $datadir)"
#define CC_IDENT "$(c_escape ${cc_ident:-Unknown compiler})"
#define av_restrict $_restrict
#define EXTERN_PREFIX "${extern_prefix}"
#define EXTERN_ASM ${extern_prefix}
#define SLIBSUF "$SLIBSUF"
#define HAVE_MMX2 HAVE_MMXEXT
EOF

test -n "$assert_level" &&
    echo "#define ASSERT_LEVEL $assert_level" >>$TMPH

test -n "$malloc_prefix" &&
    echo "#define MALLOC_PREFIX $malloc_prefix" >>$TMPH

if enabled yasm; then
    append config_files $TMPASM
    printf '' >$TMPASM
fi

print_config ARCH_   "$config_files" $ARCH_LIST
print_config HAVE_   "$config_files" $HAVE_LIST
print_config CONFIG_ "$config_files" $CONFIG_LIST       \
                                     $CONFIG_EXTRA      \
                                     $ALL_COMPONENTS    \

cat >>config.mak <<EOF
LAVF_FATE_TESTS=$(print_enabled -n _test $LAVF_FATE_TESTS)
LAVF_TESTS=$(print_enabled   -n _test $LAVF_TESTS)
LAVFI_TESTS=$(print_enabled  -n _test $LAVFI_TESTS)
SEEK_TESTS=$(print_enabled   -n _test $SEEK_TESTS)
EOF

echo "#endif /* FFMPEG_CONFIG_H */" >> $TMPH
echo "endif # FFMPEG_CONFIG_MAK" >> config.mak

# Do not overwrite an unchanged config.h to avoid superfluous rebuilds.
cp_if_changed $TMPH config.h
touch .config

enabled yasm && cp_if_changed $TMPASM config.asm

cat > $TMPH <<EOF
/* Generated by ffconf */
#ifndef AVUTIL_AVCONFIG_H
#define AVUTIL_AVCONFIG_H
EOF

test "$postproc_version" != current && cat >> $TMPH <<EOF
#define LIBPOSTPROC_VERSION_MAJOR $LIBPOSTPROC_VERSION_MAJOR
#define LIBPOSTPROC_VERSION_MINOR $LIBPOSTPROC_VERSION_MINOR
#define LIBPOSTPROC_VERSION_MICRO $LIBPOSTPROC_VERSION_MICRO
EOF

print_config AV_HAVE_ $TMPH $HAVE_LIST_PUB

echo "#endif /* AVUTIL_AVCONFIG_H */" >> $TMPH

cp_if_changed $TMPH libavutil/avconfig.h

test -n "$WARNINGS" && printf "\n$WARNINGS"

# build pkg-config files

pkgconfig_generate(){
name=$1
shortname=${name#lib}${build_suffix}
comment=$2
version=$3
libs=$4
requires=$5
enabled ${name#lib} || return 0
mkdir -p $name
cat <<EOF > $name/$name.pc
prefix=$prefix
exec_prefix=\${prefix}
libdir=$libdir
includedir=$incdir

Name: $name
Description: $comment
Version: $version
Requires: $(enabled shared || echo $requires)
Requires.private: $(enabled shared && echo $requires)
Conflicts:
Libs: -L\${libdir} -l${shortname} $(enabled shared || echo $libs)
Libs.private: $(enabled shared && echo $libs)
Cflags: -I\${includedir}
EOF

mkdir -p doc/examples/pc-uninstalled
includedir=${source_path}
[ "$includedir" = . ] && includedir="\${pcfiledir}/../../.."
cat <<EOF > doc/examples/pc-uninstalled/$name.pc
prefix=
exec_prefix=
libdir=\${pcfiledir}/../../../$name
includedir=${includedir}

Name: $name
Description: $comment
Version: $version
Requires: $requires
Conflicts:
Libs: -L\${libdir} -l${shortname} $(enabled shared || echo $libs)
Cflags: -I\${includedir}
EOF
}

libavfilter_pc_deps=""
enabled libavfilter_deps_avcodec    && prepend libavfilter_pc_deps "libavcodec = $LIBAVCODEC_VERSION,"
enabled libavfilter_deps_avformat   && prepend libavfilter_pc_deps "libavformat = $LIBAVFORMAT_VERSION,"
enabled libavfilter_deps_swscale    && prepend libavfilter_pc_deps "libswscale = $LIBSWSCALE_VERSION,"
enabled libavfilter_deps_swresample && prepend libavfilter_pc_deps "libswresample = $LIBSWRESAMPLE_VERSION,"
enabled libavfilter_deps_postproc   && prepend libavfilter_pc_deps "libpostproc = $LIBPOSTPROC_VERSION,"
libavfilter_pc_deps=${libavfilter_pc_deps%, }

libavdevice_pc_deps="libavformat = $LIBAVFORMAT_VERSION"
enabled lavfi_indev && prepend libavdevice_pc_deps "libavfilter = $LIBAVFILTER_VERSION,"

pkgconfig_generate libavutil "FFmpeg utility library" "$LIBAVUTIL_VERSION" "$LIBM"
pkgconfig_generate libavcodec "FFmpeg codec library" "$LIBAVCODEC_VERSION" "$extralibs" "libavutil = $LIBAVUTIL_VERSION"
pkgconfig_generate libavformat "FFmpeg container format library" "$LIBAVFORMAT_VERSION" "$extralibs" "libavcodec = $LIBAVCODEC_VERSION"
pkgconfig_generate libavdevice "FFmpeg device handling library" "$LIBAVDEVICE_VERSION" "$extralibs" "$libavdevice_pc_deps"
pkgconfig_generate libavfilter "FFmpeg video filtering library" "$LIBAVFILTER_VERSION" "$extralibs" "$libavfilter_pc_deps"
pkgconfig_generate libpostproc "FFmpeg postprocessing library" "$LIBPOSTPROC_VERSION" "" "libavutil = $LIBAVUTIL_VERSION"
pkgconfig_generate libavresample "Libav audio resampling library" "$LIBAVRESAMPLE_VERSION" "$extralibs"
pkgconfig_generate libswscale "FFmpeg image rescaling library" "$LIBSWSCALE_VERSION" "$LIBM" "libavutil = $LIBAVUTIL_VERSION"
pkgconfig_generate libswresample "FFmpeg audio rescaling library" "$LIBSWRESAMPLE_VERSION" "$LIBM" "libavutil = $LIBAVUTIL_VERSION"<|MERGE_RESOLUTION|>--- conflicted
+++ resolved
@@ -1418,11 +1418,8 @@
     nm
     optflags
     pkg_config
-<<<<<<< HEAD
     postproc_version
     progs_suffix
-=======
->>>>>>> 5864eb42
     random_seed
     samples
     strip
@@ -3859,12 +3856,9 @@
 echo "openssl enabled           ${openssl-no}"
 echo "zlib enabled              ${zlib-no}"
 echo "bzlib enabled             ${bzlib-no}"
-<<<<<<< HEAD
 echo "texi2html enabled         ${texi2html-no}"
 echo "pod2man enabled           ${pod2man-no}"
 echo "makeinfo enabled          ${makeinfo-no}"
-=======
->>>>>>> 5864eb42
 test -n "$random_seed" &&
     echo "random seed               ${random_seed}"
 echo
